#!/usr/bin/env python

# -----------------------------------------------------------------------------
# Copyright (c) 2014--, The Qiita Development Team.
#
# Distributed under the terms of the BSD 3-clause License.
#
# The full license is in the file LICENSE, distributed with this software.
# -----------------------------------------------------------------------------
from __future__ import division, print_function

import errno
import socket

import click
import tornado.httpserver
import tornado.ioloop
from psycopg2 import OperationalError
from future.utils import viewitems
from os.path import join, abspath, dirname

from qiita_db.util import (get_filepath_types, get_filetypes,
                           get_data_types,
                           get_processed_params_tables,
                           get_preprocessed_params_tables)
from qiita_db.commands import (load_sample_template_from_cmd,
                               load_study_from_cmd,
                               load_raw_data_cmd, load_processed_data_cmd,
                               load_preprocessed_data_from_cmd,
                               load_prep_template_from_cmd,
                               load_parameters_from_cmd, SUPPORTED_PARAMS,
                               update_preprocessed_data_from_cmd)
<<<<<<< HEAD
from qiita_db.portal import (add_studies_to_portal,
                             remove_studies_from_portal,
                             add_analyses_to_portal,
                             remove_analyses_from_portal)
=======
from qiita_db.portal import Portal
>>>>>>> 262e0568
from qiita_db.sql_connection import SQLConnectionHandler
from qiita_db.exceptions import QiitaDBConnectionError
from qiita_db.reference import Reference
from qiita_db.logger import LogEntry
from qiita_core.configuration_manager import ConfigurationManager
from qiita_ware.commands import ebi_actions, submit_EBI as _submit_EBI
from qiita_ware.processing_pipeline import generate_demux_file
from qiita_ware.context import system_call, ComputeError
from moi import r_client


_CONFIG = ConfigurationManager()

try:
    conn = SQLConnectionHandler()
except OperationalError:
    raise QiitaDBConnectionError("Database does not exist. See qiita-env "
                                 "make --help for more information")
else:
    del conn


@click.group()
def qiita():
    pass


@qiita.group()
def pet():
    pass


@pet.group(invoke_without_command=True)
@click.option('--build-docs/--no-build-docs', default=True, help="Controls "
              "whether the docs are built and moved to the 'doc' folder under "
              "the 'static' folder.")
def webserver(build_docs):
    if build_docs:
        import qiita_pet

        base = abspath(dirname(qiita_pet.__file__))
        sphinx_fp = join(base, 'support_files/doc/')
        cmd = 'make -C %s html' % sphinx_fp
        print('Building documentation ...')
        try:
            system_call(cmd)
        except ComputeError as e:
            raise click.ClickException('Could not build documentation: %s' %
                                       str(e))
        else:
            print('Documentation successfully built')


@qiita.group()
def db():
    pass


@qiita.group()
def maintenance():
    pass


@qiita.group()
def ware():
    pass


@ware.group()
def ebi():
    pass


@db.group()
def portal():
    pass

# #############################################################################
# DB COMMANDS
# #############################################################################


@db.command()
@click.option('--owner', required=True,
              help="The email address of the owner of the study")
@click.option('--title', help="The title of the study", required=True)
@click.option('--info', type=click.File(mode='r'), required=True,
              help="filepath of file with study information in python "
              "config file format")
def load_study(owner, title, info):
    """Loads a study to the database"""
    study = load_study_from_cmd(owner, title, info)
    click.echo("Study successfully added to the database with id %s"
               % study.id)


@db.command()
@click.option('--fp', required=True, type=click.Path(resolve_path=True,
              readable=True, exists=True), multiple=True,
              help='Path to the raw data file. This option can be used '
              'multiple times if there are multiple raw data files.')
@click.option('--fp_type', required=True, multiple=True, help='Describes the '
              'contents of the file. Pass one fp_type per fp.',
              type=click.Choice(get_filepath_types().keys()))
@click.option('--filetype', required=True,
              type=click.Choice(get_filetypes().keys()),
              help='The type of data')
@click.option('--prep_template', multiple=True, help='Associate the data with '
              'this prep template. This option can be used multiple times if '
              'the data should be associated with multiple prep templates',
              type=int, required=True)
def load_raw(fp, fp_type, filetype, prep_template):
    """Loads a raw data to the database"""
    raw_data = load_raw_data_cmd(fp, fp_type, filetype, prep_template)
    click.echo("Raw data successfully added to the database with id %s"
               % raw_data.id)


@db.command()
@click.option('--study_id', help="Study id associated with data",
              required=True)
@click.option('--params_table', help="Name of the paramaters table for the "
              "preprocessed data", required=True,
              type=click.Choice(get_preprocessed_params_tables()))
@click.option('--filedir', help="Directory containing preprocessed data",
              required=True)
@click.option('--filepathtype', help="Describes the contents of the input "
              "files", required=True,
              type=click.Choice(get_filepath_types().keys()))
@click.option('--params_id', required=True,
              help="id in the paramater table associated with the parameters")
@click.option('--prep_template_id',
              help="Prep template id associated with data", default=None)
@click.option('--insdc', is_flag=True,
              help="If provided, the preprocessed data have been submitted "
                   "to insdc")
@click.option('--data_type', default=None,
              type=click.Choice(get_data_types()),
              help="The data type of data")
def load_preprocessed(study_id, params_table, filedir, filepathtype,
                      params_id, prep_template_id, insdc, data_type):
    """Loads a preprocessed data to the database"""
    preproc_data = load_preprocessed_data_from_cmd(
        study_id, params_table, filedir, filepathtype, params_id, insdc,
        prep_template_id, data_type)
    click.echo("Preprocessed data successfully added to the database with "
               "id %s" % preproc_data.id)


@db.command()
@click.option('--fp', required=True, type=click.Path(resolve_path=True,
              readable=True, exists=True), multiple=True, help='Path to the '
              'processed data. This option can be used multilpe times if '
              'there are multiple processed data files.')
@click.option('--fp_type', required=True, multiple=True, help='Describes the '
              'contents of the file. Pass one fp_type per fp.',
              type=click.Choice(get_filepath_types().keys()))
@click.option('--processed_params_table', required=True,
              type=click.Choice(get_processed_params_tables()),
              help='The table containing the processed parameters used to '
              'generate this file')
@click.option('--processed_params_id', required=True, type=int,
              help='The ID of the row in the processed_params table')
@click.option('--preprocessed_data_id', type=int, default=None, help='The '
              'ID of the row in the preprocessed_data table from which '
              'this processed data was created')
@click.option('--study_id', type=int, default=None, help='The '
              'ID of the row in the study table to which this processed data '
              'belongs')
@click.option('--processed_date', type=str, default=None,
              help='The date to use as the processed_date. Must be '
              'interpretable  as a datetime. If None, then the current date '
              'and time will be used.')
def load_processed(fp, fp_type, processed_params_table,
                   processed_params_id, preprocessed_data_id, study_id,
                   processed_date):
    """Loads a processed data to the database"""
    proc_data = load_processed_data_cmd(fp, fp_type, processed_params_table,
                                        processed_params_id,
                                        preprocessed_data_id, study_id,
                                        processed_date)
    click.echo("Processed data successfully added to the database with id %s"
               % proc_data.id)


@db.command()
@click.argument('fp', required=True,
                type=click.Path(resolve_path=True, readable=True, exists=True))
@click.option('--study', required=True, type=int,
              help='Associate the sample template with this study')
def load_sample_template(fp, study):
    """Loads a sample template to the database"""
    sample_temp = load_sample_template_from_cmd(fp, study)
    click.echo("Sample template successfully added to the database with id %s"
               % sample_temp.id)


@db.command()
@click.argument('fp', required=True,
                type=click.Path(resolve_path=True, readable=True, exists=True))
@click.option('--study', required=True, type=int,
              help='Associate the prep template with this study')
@click.option('--data_type', required=True,
              type=click.Choice(get_data_types()),
              help="The data type of data")
def load_prep_template(fp, study, data_type):
    """Loads a sample template to the database"""
    prep_template = load_prep_template_from_cmd(fp, study, data_type)
    click.echo("Prep template successfully added to the database with id %s"
               % prep_template.id)


@db.command()
@click.option('--name', required=True, type=str,
              help='The name of the new reference database')
@click.option('--version', required=True, type=str,
              help='The version of the reference database')
@click.option('--seq_fp', required=True,
              type=click.Path(resolve_path=True, readable=True, exists=True),
              help="Path to the reference sequences file")
@click.option('--tax_fp', required=False,
              type=click.Path(resolve_path=True, readable=True, exists=True),
              help="Path to the reference taxonomy file")
@click.option('--tree_fp', required=False,
              type=click.Path(resolve_path=True, readable=True, exists=True),
              help="Path to the reference tree file")
def load_reference_db(name, version, seq_fp, tax_fp, tree_fp):
    """Loads a reference db to the database"""
    reference = Reference.create(name, version, seq_fp, tax_fp, tree_fp)
    click.echo("Reference db successfully added to the database with id %s"
               % reference.id)


@db.command()
@click.argument('fp', required=True,
                type=click.Path(resolve_path=True, readable=True, exists=True))
@click.option('--table', required=True, type=click.Choice(SUPPORTED_PARAMS),
              help='The table to add the parameter set')
@click.option('--name', required=True, type=str,
              help='The name of the parameters set')
def load_parameters(fp, table, name):
    """Loads a parameter set to the database"""
    param = load_parameters_from_cmd(name, fp, table)
    click.echo("Parameters successfully added to table %s with id %s"
               % (table, param.id))


@db.command()
@click.argument('sl_out_dir', required=True,
                type=click.Path(resolve_path=True, readable=True, exists=True,
                                file_okay=False))
@click.option('--study', required=True, type=int,
              help='Study whose preprocessed data will be updated')
@click.option('--preprocessed_data', required=False, type=int,
              help='Preprocessed data to be updated. If not passed, the '
                   'preprocessed data with lowest id in the study will '
                   'be updated.')
def update_preprocessed_data(sl_out_dir, study,  preprocessed_data):
    """Updates the study with the preprocessed data in sl_out_dir"""
    ppd = update_preprocessed_data_from_cmd(sl_out_dir, study,
                                            preprocessed_data)
    click.echo("Preprocessed data %s successfully updated" % ppd.id)

# #############################################################################
# PORTAL COMMANDS
# #############################################################################


@portal.command(name="add-analyses")
@click.option('--portal', required=True, type=str,
              help='Portal to add the analyses to')
@click.option('--analyses', required=True, type=str,
              help='Comma seperated list of analyses to add')
def add_analysis(portal, analyses):
    ids = map(int, analyses.split(','))
<<<<<<< HEAD
    add_analyses_to_portal(portal, ids)
=======
    Portal(portal).add_analyses(ids)
>>>>>>> 262e0568


@portal.command(name="remove-analyses")
@click.option('--portal', required=True, type=str,
              help='Portal to add the analyses to')
@click.option('--analyses', required=True, type=str,
              help='Comma seperated list of analyses to remove')
def remove_analysis(portal, analyses):
    ids = map(int, analyses.split(','))
<<<<<<< HEAD
    remove_analyses_from_portal(portal, ids)
=======
    Portal(portal).remove_analyses(ids)
>>>>>>> 262e0568


@portal.command(name="add-studies")
@click.option('--portal', required=True, type=str,
              help='Portal to add the analyses to')
@click.option('--studies', required=True, type=str,
              help='Comma seperated list of studies to add')
def add_study(portal, studies):
    ids = map(int, studies.split(','))
<<<<<<< HEAD
    add_studies_to_portal(portal, ids)
=======
    Portal(portal).add_studies(ids)
>>>>>>> 262e0568


@portal.command(name="remove-studies")
@click.option('--portal', required=True, type=str,
              help='Portal to add the analyses to')
@click.option('--studies', required=True, type=str,
              help='Comma seperated list of studies to remove')
def remove_study(portal, studies):
    ids = map(int, studies.split(','))
<<<<<<< HEAD
    remove_studies_from_portal(portal, ids)
=======
    Portal(portal).remove_studies(ids)
>>>>>>> 262e0568

# #############################################################################
# EBI COMMANDS
# #############################################################################


@ebi.command()
@click.option('--preprocessed_data_id', required=True, type=int)
@click.option('--action', type=click.Choice(ebi_actions),
              default='submit', help='The generated XML files will specify '
              'this "action", which controls how the EBI servers handle the '
              'metadata')
@click.option('--send/--no-send', default=False, help="Controls whether or "
              "not sequence files and metadata will actually be sent to EBI "
              "(default is to generate all the files, but not to send)")
@click.option('--fastq-dir', type=click.Path(exists=True, file_okay=False,
                                             resolve_path=True))
def submit(preprocessed_data_id, action, send, fastq_dir):
    _submit_EBI(preprocessed_data_id, action, send, fastq_dir)


# #############################################################################
# MAINTENANCE COMMANDS
# #############################################################################


@maintenance.command()
@click.option('--time', required=True, type=int,
              help='The amount of time to lock the site, in seconds')
@click.option('--message', required=True, type=str,
              help="Message to show users")
def lock(message, time):
    r_client.setex('maintenance', message, time)


@maintenance.command()
def unlock():
    r_client.delete('maintenance')


@maintenance.command()
@click.option('--time', required=True, type=int,
              help='The amount of time to show message, in seconds')
@click.option('--message', required=True, type=str,
              help="Message to show users")
def sysmessage(message, time):
    r_client.setex('sysmessage', message, time)


@maintenance.command()
def clear_sysmessage():
    r_client.delete('sysmessage')


@maintenance.command()
def status():
    maint_status = r_client.get('maintenance')
    sys_status = r_client.get('sysmessage')

    if maint_status is None:
        click.echo("Site is not in maintenance mode")
    else:
        click.echo("Site is in maintenance mode:")
        click.echo(maint_status)
        click.echo(r_client.ttl('maintenance'), "seconds remaining")

    if sys_status is None:
        click.echo("Site has no system message")
    else:
        click.echo("Site has system message:")
        click.echo(sys_status)
        click.echo(r_client.ttl('sysmessage'), "seconds remaining")


@maintenance.command()
@click.option('--n', required=False, type=click.IntRange(0, None), default=10,
              help="Number of most recent log entries to retrieve.",
              show_default=True)
def log(n):

    width = click.get_terminal_size()[0]

    template = width*"=" + "\nTime: {}\nMessage:\n{}\nInfo:{}\n"

    lines = []
    for e in LogEntry.newest_records(n):

        info = []
        for i in e.info:
            for field, value in viewitems(i):
                info.append('{}:{}'.format(field, value))

        lines.append(template.format(e.time, e.msg, '\n'.join(info)))

    click.echo_via_pager('\n'.join(lines))

# #############################################################################
# WEBSERVER COMMANDS
# #############################################################################


@webserver.command()
@click.option('--port', required=False, type=int, help='Port where the '
              'webserver will start', default=21174)
# (cursive Q)iita = 21174 in 1337sp34k
def start(port):
    # in order to use this command you need to have an IPython cluster running,
    # for now this makes it so that you can use other sub-commands without
    # having to do that. The solution will (perhaps) be to move this subcommand
    # into an entirely different script.
    from qiita_pet.webserver import Application

    http_server = tornado.httpserver.HTTPServer(Application())

    try:
        http_server.listen(port)
    except socket.error as e:
        if e.errno == errno.EADDRINUSE:
            raise ValueError(
                "Port %d is already in use. Please choose another port with "
                "--port." % port)
        else:
            raise

    click.echo("Qiita started on port %d" % port)
    tornado.ioloop.IOLoop.instance().start()


# #############################################################################
# WARE COMMANDS
# #############################################################################

@ware.command()
@click.argument('sl_out_dir', required=True,
                type=click.Path(resolve_path=True, readable=True, exists=True,
                                file_okay=False))
def generate_demux(sl_out_dir):
    """Generates the demux file for the split libraries output sl_out_dir"""
    demux_fp = generate_demux_file(sl_out_dir)
    click.echo("Demux file successfully generated: %s" % demux_fp)

if __name__ == '__main__':
    qiita()<|MERGE_RESOLUTION|>--- conflicted
+++ resolved
@@ -30,14 +30,7 @@
                                load_prep_template_from_cmd,
                                load_parameters_from_cmd, SUPPORTED_PARAMS,
                                update_preprocessed_data_from_cmd)
-<<<<<<< HEAD
-from qiita_db.portal import (add_studies_to_portal,
-                             remove_studies_from_portal,
-                             add_analyses_to_portal,
-                             remove_analyses_from_portal)
-=======
 from qiita_db.portal import Portal
->>>>>>> 262e0568
 from qiita_db.sql_connection import SQLConnectionHandler
 from qiita_db.exceptions import QiitaDBConnectionError
 from qiita_db.reference import Reference
@@ -313,11 +306,7 @@
               help='Comma seperated list of analyses to add')
 def add_analysis(portal, analyses):
     ids = map(int, analyses.split(','))
-<<<<<<< HEAD
-    add_analyses_to_portal(portal, ids)
-=======
     Portal(portal).add_analyses(ids)
->>>>>>> 262e0568
 
 
 @portal.command(name="remove-analyses")
@@ -327,11 +316,7 @@
               help='Comma seperated list of analyses to remove')
 def remove_analysis(portal, analyses):
     ids = map(int, analyses.split(','))
-<<<<<<< HEAD
-    remove_analyses_from_portal(portal, ids)
-=======
     Portal(portal).remove_analyses(ids)
->>>>>>> 262e0568
 
 
 @portal.command(name="add-studies")
@@ -341,11 +326,7 @@
               help='Comma seperated list of studies to add')
 def add_study(portal, studies):
     ids = map(int, studies.split(','))
-<<<<<<< HEAD
-    add_studies_to_portal(portal, ids)
-=======
     Portal(portal).add_studies(ids)
->>>>>>> 262e0568
 
 
 @portal.command(name="remove-studies")
@@ -355,11 +336,7 @@
               help='Comma seperated list of studies to remove')
 def remove_study(portal, studies):
     ids = map(int, studies.split(','))
-<<<<<<< HEAD
-    remove_studies_from_portal(portal, ids)
-=======
     Portal(portal).remove_studies(ids)
->>>>>>> 262e0568
 
 # #############################################################################
 # EBI COMMANDS
