--- conflicted
+++ resolved
@@ -280,79 +280,6 @@
         exp = [[16, exp_fp, 1, '852952723', 1]]
         self.assertEqual(obs, exp)
 
-<<<<<<< HEAD
-    def test_purge_filepaths(self):
-        filepaths_ids = [1, 15]
-        path_builder = partial(join, get_db_files_base_dir())
-        fps = [path_builder(f[0]) for f in self.conn_handler.execute_fetchall(
-            "SELECT filepath FROM qiita.filepath WHERE filepath_id IN (1, 15) "
-            "ORDER BY filepath_id")]
-
-        # Check that it does not remove anything because the files are used
-        purge_filepaths(filepaths_ids, self.conn_handler)
-
-        # Check the filepath 1
-        obs = self.conn_handler.execute_fetchone(
-            "SELECT EXISTS(SELECT * FROM qiita.filepath "
-            "WHERE filepath_id=1)")[0]
-        self.assertTrue(obs)
-        self.assertTrue(exists(fps[0]))
-        # Check the filepath 15
-        obs = self.conn_handler.execute_fetchone(
-            "SELECT EXISTS(SELECT * FROM qiita.filepath "
-            "WHERE filepath_id=15)")[0]
-        self.assertTrue(obs)
-        self.assertTrue(exists(fps[1]))
-
-        # Add a filepath with no links to any table
-        fd, fp = mkstemp()
-        close(fd)
-        fp_id = self.conn_handler.execute_fetchone(
-            "INSERT INTO qiita.filepath (filepath, filepath_type_id, "
-            "checksum, checksum_algorithm_id) VALUES ('{0}', 1, '', 1) "
-            "RETURNING filepath_id".format(fp))[0]
-        filepaths_ids.append(fp_id)
-        # Check that has been correctly added
-        self.assertTrue(self.conn_handler.execute_fetchone(
-            "SELECT EXISTS(SELECT * FROM qiita.filepath "
-            "WHERE filepath_id=%s)", (fp_id,))[0])
-
-        # Check that the new filepath has been removed but filepath 1 and 15
-        # are still there
-        purge_filepaths(filepaths_ids, self.conn_handler)
-        obs = self.conn_handler.execute_fetchone(
-            "SELECT EXISTS(SELECT * FROM qiita.filepath "
-            "WHERE filepath_id=1)")[0]
-        self.assertTrue(obs)
-        self.assertTrue(exists(fps[0]))
-        obs = self.conn_handler.execute_fetchone(
-            "SELECT EXISTS(SELECT * FROM qiita.filepath "
-            "WHERE filepath_id=15)")[0]
-        self.assertTrue(obs)
-        self.assertTrue(exists(fps[1]))
-        obs = self.conn_handler.execute_fetchone(
-            "SELECT EXISTS(SELECT * FROM qiita.filepath "
-            "WHERE filepath_id=%s)", (fp_id,))[0]
-        self.assertFalse(obs)
-        self.assertFalse(exists(fp))
-
-    def test_purge_filepaths_error(self):
-        with self.assertRaises(QiitaDBUnknownIDError):
-            purge_filepaths([100], self.conn_handler)
-
-        with self.assertRaises(QiitaDBUnknownIDError):
-            purge_filepaths([1, 100], self.conn_handler)
-
-    def test_get_filepath_id(self):
-        fp = join(get_db_files_base_dir(),
-                  'raw_data/1_s_G1_L001_sequences.fastq.gz')
-        obs = get_filepath_id(fp, self.conn_handler)
-        self.assertEqual(obs, 1)
-
-    def test_get_filepath_id_error(self):
-        with self.assertRaises(QiitaDBError):
-            get_filepath_id("Not_a_path", self.conn_handler)
-=======
     def test_insert_filepaths_queue(self):
         fd, fp = mkstemp()
         close(fd)
@@ -396,7 +323,76 @@
         exp_fp = join("raw_data", "1_%s" % basename(fp))
         exp = [[1, 16]]
         self.assertEqual(obs, exp)
->>>>>>> f0d15c1e
+
+    def test_purge_filepaths(self):
+        # Add a new filepath to the database
+        fd, fp = mkstemp()
+        close(fd)
+        fp_id = self.conn_handler.execute_fetchone(
+            "INSERT INTO qiita.filepath "
+            "(filepath, filepath_type_id, checksum, checksum_algorithm_id) "
+            "VALUES (%s, %s, %s, %s) RETURNING filepath_id", (fp, 1, "", 1))[0]
+        self.assertEqual(fp_id, 16)
+
+        # Connect the just added filepath to a raw data
+        self.conn_handler.execute(
+            "INSERT INTO qiita.raw_filepath (raw_data_id, filepath_id) VALUES"
+            "(%s, %s)", (1, 16))
+
+        # Nothing should be removed
+        purge_filepaths([1, 16], self.conn_handler)
+
+        sql_exists = ("SELECT EXISTS(SELECT * FROM qiita.filepath "
+                      "WHERE filepath_id=%s)")
+        sql_fp = "SELECT filepath FROM qiita.filepath WHERE filepath_id=%s"
+
+        # Check that the filepath 1 still is in the DB
+        obs = self.conn_handler.execute_fetchone(sql_exists, (1,))[0]
+        self.assertTrue(obs)
+        fp1 = self.conn_handler.execute_fetchone(sql_fp, (1,))[0]
+        fp1 = join(get_db_files_base_dir(), fp1)
+        self.assertTrue(exists(fp1))
+
+        # Check that the filepath 16 still is in the DB
+        obs = self.conn_handler.execute_fetchone(sql_exists, (16,))[0]
+        self.assertTrue(obs)
+        fp16 = self.conn_handler.execute_fetchone(sql_fp, (16,))[0]
+        fp16 = join(get_db_files_base_dir(), fp16)
+        self.assertTrue(exists(fp16))
+
+        # Unlink the filepath from the raw data
+        self.conn_handler.execute(
+            "DELETE FROM qiita.raw_filepath WHERE filepath_id=%s", (16,))
+
+        # Only filepath 16 should be removed
+        purge_filepaths([1, 16], self.conn_handler)
+
+        # Check that the filepath 1 still is in the DB
+        obs = self.conn_handler.execute_fetchone(sql_exists, (1,))[0]
+        self.assertTrue(obs)
+        self.assertTrue(exists(fp1))
+
+        # Check that the filepath 16 still is in the DB
+        obs = self.conn_handler.execute_fetchone(sql_exists, (16,))[0]
+        self.assertFalse(obs)
+        self.assertFalse(exists(fp16))
+
+    def test_purge_filepaths_error(self):
+        with self.assertRaises(QiitaDBUnknownIDError):
+            purge_filepaths([100], self.conn_handler)
+
+        with self.assertRaises(QiitaDBUnknownIDError):
+            purge_filepaths([1, 100], self.conn_handler)
+
+    def test_get_filepath_id(self):
+        fp = join(get_db_files_base_dir(),
+                  'raw_data/1_s_G1_L001_sequences.fastq.gz')
+        obs = get_filepath_id(fp, self.conn_handler)
+        self.assertEqual(obs, 1)
+
+    def test_get_filepath_id_error(self):
+        with self.assertRaises(QiitaDBError):
+            get_filepath_id("Not_a_path", self.conn_handler)
 
     def test_get_study_fps(self):
         study_id = 1000
