--- conflicted
+++ resolved
@@ -88,11 +88,7 @@
 def load_preprocessed_data_from_cmd(study_id, params_table, filedir,
                                     filepathtype, params_id,
                                     submitted_to_insdc_status,
-<<<<<<< HEAD
-                                    prep_template_id):
-=======
                                     prep_template_id, data_type):
->>>>>>> 92d7b248
     r"""Adds preprocessed data to the database
 
     Parameters
@@ -113,11 +109,8 @@
         INSDC submission status
     prep_template_id : int
         Prep template id associated with data
-<<<<<<< HEAD
-=======
     data_type : str
         The data type of the template
->>>>>>> 92d7b248
     """
     fp_types_dict = get_filepath_types()
     fp_type = fp_types_dict[filepathtype]
@@ -125,12 +118,8 @@
     pt = None if prep_template_id is None else PrepTemplate(prep_template_id)
     return PreprocessedData.create(
         Study(study_id), params_table, params_id, filepaths, prep_template=pt,
-<<<<<<< HEAD
-        submitted_to_insdc_status=submitted_to_insdc_status)
-=======
         submitted_to_insdc_status=submitted_to_insdc_status,
         data_type=data_type)
->>>>>>> 92d7b248
 
 
 def load_sample_template_from_cmd(sample_temp_path, study_id):
