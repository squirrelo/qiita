<?xml version='1.0' encoding='ISO-8859-1' standalone='yes'?>
<!DOCTYPE html PUBLIC '-//W3C//DTD XHTML 1.1 plus MathML 2.0 plus SVG 1.1//EN' 'http://www.w3.org/2002/04/xhtml-math-svg/xhtml-math-svg.dtd'>
<html xmlns='http://www.w3.org/1999/xhtml' >
<head>
<title>Database Documentation</title>
<meta http-equiv="Content-Type" content="text/html; charset=UTF-8"/>
<style type='text/css'>
	 #dbs {font-family:Dialog,Sans-Serif;font-size:12px;background:#fff;width:80%;border-collapse:collapse;text-align:left;margin:8px;}
	 #dbs thead{background:#c0d4f3;background:-webkit-gradient(linear, 0% 0%, 0% 100%, from(#ffffff), to( #c0d4f3));}
	 #dbs th{font-size:12px;font-weight:bold;color:#333;border-bottom:1px solid #333;padding:5px 6px;}
	 #dbs td{border-bottom:1px solid #ddd;padding:3px 5px;white-space: pre;}
	 td.subpart{background:#c0d4f3;background:-webkit-gradient(linear, 0% 0%, 0% 100%, from(#ffffff), to( #c0d4f3));}
	 #dbs tbody tr:hover td{color:#000;background:#fffcea;}
</style>
</head>

<body>
<svg xmlns='http://www.w3.org/2000/svg' xmlns:xlink='http://www.w3.org/1999/xlink'   width='2250' height='2135' viewbox='0 0 2250 2135' >
<style type='text/css'>
  text                { fill:#000000; font-family: Dialog, Dialog, Arial; font-size:11px; stroke:#000000; stroke-width:0.1; }
  text:hover          { fill:#a00000; font-size:12px;}
  text.colType        { fill:#a9bdc6; }
  text.tableTitle     { fill:#000000; }
  path                { stroke:#797979; stroke-width:1.3; fill:none; }
  rect.table          { fill:#ffffff; stroke:#4e4c4c; stroke-width:0.3; filter:url(#shadow); }
  line.table          { stroke:#9ea1a4; stroke-width:0.3; }
  rect.callout        { fill:url(#calloutGradient); stroke:#aea913; stroke-width:0.5; }
  rect.grp            { opacity:0.5; stroke:#b1b1b1; stroke-width:1.7; }
</style>
<defs>
  <pattern id='layoutGradient' patternUnits='userSpaceOnUse' x='0' y='0' width='10' height='10' viewBox='0 0 10 10'>
    <rect x='0' y='0' width='10' height='10' style='fill:#f7f7f0;' />
    <line x1='5' y1='10' x2='5' y2='0' style='stroke:#949494;stroke-width:0.5;stroke-dasharray:1,9;'  />
  </pattern>
  <radialGradient id='layoutGradientOld' cx='20%' cy='20%' r='25%' fx='10%' fy='0%'>
	   <stop offset='0%' stop-color='#ffffff' />
    <stop offset='100%' stop-color='#efefef' />
  </radialGradient>
  <linearGradient id='tableHeaderGradient2' x1='0%' y1='0%' x2='0%' y2='90%' >
          <stop offset='0%' stop-color='white'/> 
          <stop offset='30%' stop-color='white'/> 
          <stop offset='100%' stop-color='#b2cdf7'/> 
   </linearGradient>
  <linearGradient id='tableHeaderGradient1' x1='0%' y1='0%' x2='0%' y2='90%' >
          <stop offset='0%' stop-color='white'/> 
          <stop offset='30%' stop-color='white'/> 
          <stop offset='100%' stop-color='#c0d4f3'/> 
   </linearGradient>
  <linearGradient id='tableHeaderGradient0' x1='0%' y1='0%' x2='0%' y2='90%' >
          <stop offset='0%' stop-color='white'/> 
          <stop offset='30%' stop-color='white'/> 
          <stop offset='100%' stop-color='#d0def5'/> 
   </linearGradient>
  <linearGradient id='groupGradient6' x1='0%' y1='0%' x2='100%' y2='0%' >
          <stop offset='0%' stop-color='white'/> 
          <stop offset='100%' stop-color='#00ffcc'/> 
   </linearGradient>
  <linearGradient id='groupGradient5' x1='0%' y1='0%' x2='100%' y2='0%' >
          <stop offset='0%' stop-color='white'/> 
          <stop offset='100%' stop-color='#99ff99'/> 
   </linearGradient>
  <linearGradient id='groupGradient7' x1='0%' y1='0%' x2='100%' y2='0%' >
          <stop offset='0%' stop-color='white'/> 
          <stop offset='100%' stop-color='#ff99ff'/> 
   </linearGradient>
  <linearGradient id='groupGradient3' x1='0%' y1='0%' x2='100%' y2='0%' >
          <stop offset='0%' stop-color='white'/> 
          <stop offset='100%' stop-color='#c4e0f9'/> 
   </linearGradient>
  <linearGradient id='groupGradient4' x1='0%' y1='0%' x2='100%' y2='0%' >
          <stop offset='0%' stop-color='white'/> 
          <stop offset='100%' stop-color='#ffff99'/> 
   </linearGradient>
  <linearGradient id='groupUnderTitleLine' x1='0%' y1='0%' x2='100%' y2='0%' >
          <stop offset='0%' stop-color='#999999' stop-opacity='0.7'/> 
          <stop offset='100%' stop-color='#999999' stop-opacity='0' /> 
   </linearGradient>
  <radialGradient id='calloutGradient' cx='20%' cy='20%' r='100%' fx='10%' fy='10%'>
	   <stop offset='0%' stop-color='#ffffff' />
    <stop offset='100%' stop-color='#f4f1a4' />
  </radialGradient>
  <filter id='shadow' width='150%' height='150%'> 
    <feGaussianBlur in='SourceAlpha' stdDeviation='2' result='image1' /> 
    <feOffset in='image1' result='image2' dx='2' dy='2' />
    <feColorMatrix type='matrix' in='image2' result='image3' 
       values='1 1 1 0 0 
               1 1 1 0 0 
               1 1 1 0 0 
               0 0 0 .5 0'/>
    <feComposite in='SourceGraphic' in2='image3' operator='over' /> 
  </filter>
  <filter id='legendShadow' filterUnits='userSpaceOnUse' x='0' y='0' width='400' height='120'> 
     <feGaussianBlur in='SourceAlpha' stdDeviation='3' result='blur'/> 
     <feOffset in='blur' dx='2' dy='2' result='offsetBlur'/> 
     <feSpecularLighting in='blur' surfaceScale='5' specularConstant='.75' specularExponent='20' lighting-color='#bbbbbb' result='specOut'>
        <fePointLight x='-5000' y='-10000' z='20000'/>  
     </feSpecularLighting> 
     <feComposite in='specOut' in2='SourceAlpha' operator='in' result='specOut'/> 
     <feComposite in='SourceGraphic' in2='specOut' operator='arithmetic' k1='0' k2='1' k3='1' k4='0' result='litPaint'/>  
     <feMerge> 
         <feMergeNode in='offsetBlur'/> 
         <feMergeNode in='litPaint'/> 
     </feMerge> 
  </filter> 
  <radialGradient id='legendGradient' fx='5%' fy='5%' r='75%' spreadMethod='pad'>
          <stop offset='0%' stop-color='#cfd7f6' stop-opacity='1'/> 
          <stop offset='100%' stop-color='#919dd0' stop-opacity='1' /> 
   </radialGradient>
  <symbol id='calloutArrowDown' overflow='visible' >
      <path d='M 0,0 L 7,11 L 15,0 z' style='fill:#f4f1a4; stroke:#aea913; stroke-width:0.5;' />
  </symbol>
  <symbol id='calloutArrowUp' overflow='visible' >
      <path d='M 0,15 L 7,3 L 15,15 z' style='fill:#f4f1a4; stroke:#aea913; stroke-width:0.5;' />
  </symbol>
  <symbol id='pk' overflow='visible' >
    <g transform='scale(0.99)'>
     <path style='fill:#fbea8e;stroke:#763f17;stroke-width:0.5;stroke-linecap:round;stroke-linejoin:round;'
        d='M 9.3678877,3.5695485 C 9.1030218,3.2729386 9.0796382,2.7628519 9.3396185,2.4517097 9.5449651,2.1956495 9.9040386,2.0980533 10.199638,2.2169415 10.533525,2.3415459 10.775153,2.706942 10.750675,3.0842709 10.737029,3.3980003 10.541153,3.699122 10.258248,3.8066067 9.966649,3.9250429 9.6169668,3.8418805 9.4008073,3.6062324 9.3894892,3.5943518 9.3785264,3.582104 9.3678886,3.5695487 z M 11.226617,6.9916004 C 11.888137,6.3548946 12.293488,5.4172188 12.311087,4.442353 12.378144,2.7379364 11.248678,1.0541269 9.7322318,0.44767357 8.3887112,-0.1280313 6.7865012,0.26822889 5.8918395,1.4007929 5.080823,2.3839145 4.9336815,3.8452096 5.3635544,5.101615 L 4.3670905,5.315913 C 4.0664984,5.3682645 4.0967703,5.6316724 4.2574957,5.8208829 L 4.9124,6.5655244 4.1543436,7.2512357 3.2136002,7.2163506 3.1674775,8.5586827 2.0406832,8.5086512 1.5965306,8.9299953 1.5471661,10.179833 0.75616674,10.195223 0.2112857,10.758575 0.15354288,11.735988 0.07199052,12.765553 c 0.36440953,0.238225 0.79006967,0.195492 1.44938278,-0.02675 L 6.3033562,8.1282037 6.8217102,8.6765688 C 6.9985465,8.8799427 7.3003699,8.7497574 7.358381,8.5016252 L 7.4938877,7.5084164 c 0.8537488,0.3985387 1.8303125,0.4711541 2.6851793,0.1427713 0.393927,-0.1407258 0.746858,-0.3701772 1.04755,-0.6595873 z'/>
     <path d='M 6.8014948,6.3102123 0.15369063,13.024481 0.21560535,12.141962 6.0062342,6.2683782 z'
        style='fill:#ffe5a5;fill-opacity:1;stroke:#854e31;stroke-width:0.06912433;stroke-linecap:round;stroke-linejoin:round;stroke-miterlimit:4;stroke-opacity:1;stroke-dasharray:none;stroke-dashoffset:3.00300009'/>
    </g>
  </symbol>
  <symbol id='unq' overflow='visible' >
    <g transform='scale(0.99)'>
      <rect style='fill:#e07554;stroke:#7e4d31;stroke-width:0.71934468;stroke-linecap:round;stroke-linejoin:round;'
         width='2.29' height='8.43' x='7.48' y='-0.76' ry='1.14' transform='matrix(0.701,0.713,-0.727,0.685,0,0)' />
      <path style='fill:white;stroke:#858585;stroke-width:1.2;stroke-linecap:round;stroke-linejoin:round;stroke-miterlimit:4;'
         d='m 26.04,8.64 a 4.13,4.13 0 1 1 -8.26,0 4.13,4.13 0 1 1 8.26,0 z'
         transform='matrix(1.025,0,0,0.987,-14.690,-3.862)' />
      <text x='5.5' y='7.7' style='font-size:8px;fill:#0460b5;'>1</text>
    </g>
  </symbol>
  <symbol id='idx' overflow='visible' >
    <g transform='scale(0.99)'>
      <rect style='fill:#e07554;stroke:#7e4d31;stroke-width:0.71934468;stroke-linecap:round;stroke-linejoin:round;'
         width='2.29' height='8.43' x='7.48' y='-0.76' ry='1.14' transform='matrix(0.701,0.713,-0.727,0.685,0,0)' />
      <path style='fill:white;stroke:#858585;stroke-width:1.2;stroke-linecap:round;stroke-linejoin:round;stroke-miterlimit:4;'
         d='m 26.04,8.64 a 4.13,4.13 0 1 1 -8.26,0 4.13,4.13 0 1 1 8.26,0 z'
         transform='matrix(1.025,0,0,0.987,-14.690,-3.862)' />
    </g>
  </symbol>
  <symbol id='fk' overflow='visible' >
    <g transform='scale(0.92)'>
      <path style='fill:#b7d0f6;stroke:#000000;stroke-width:0.5;stroke-linecap:butt;stroke-linejoin:round;stroke-miterlimit:4;'
      d='M 12.48,0.33 7.07,0.89 9.067,2.974 0.329,11.731 1.073,12.597 9.811,3.841 11.77,5.78 z' />
    </g>
  </symbol>
  <symbol id='ref' overflow='visible' >
    <g transform='scale(0.92)'>
      <path style='fill:#b7d0f6;stroke:#000000;stroke-width:0.5;stroke-linecap:butt;stroke-linejoin:round;stroke-miterlimit:4;'
          d='M 0.10,12.70 5.31,12.15 3.40,10.06 11.82,1.32 11.11,0.45 2.68,9.19 0.80,7.24 z'/>
    </g>
  </symbol>
  <symbol id='flag' overflow='visible' >
    <g transform='scale(0.92)'>
      <path style='fill:#b7d0f6;stroke:#000000;stroke-width:0.5;stroke-linecap:butt;stroke-linejoin:round;stroke-miterlimit:4;'
          d='M 0.12,12.67 0.16,7.22 C 2.59,7.22 4.13,8.78 9.22,4.22 5.68,4.98 2.53,4.50 0.09,1.80 z'/>
    </g>
  </symbol>
  <symbol id='nn' overflow='visible' >
  <path style='stroke:#9b3e50;stroke-width:0.5;stroke-linecap:butt;stroke-linejoin:round;stroke-miterlimit:4;'
          d='M 0,0 3,3 M 0,3 3,0 z'/>
  </symbol>
  <marker id='arrow' viewBox='0 0 7 7' refX='0' refY='3' markerUnits='strokeWidth' markerWidth='7' markerHeight='7' orient='auto'>
    <path d='M 0,0 L 7, 3 L 0,7 z' style='fill:#797979; stroke-width:0px;' />
  </marker>
  <marker id='foot' viewBox='0 0 7 7' refX='7' refY='3' markerUnits='strokeWidth' markerWidth='7' markerHeight='7' orient='auto'>
    <path d='M 0,3 L 15, 3 z' style='stroke:#797979;' />
  </marker>
</defs>

<!-- ============= Desktop ============= -->
<rect x='1' y='1' width='2248' height='2133' rx='7' ry='7' style='fill:white; stroke:#104576; stroke-width:0.5;' />

<!-- ============= Legend ============= -->
<g transform='translate(10,10)'>
  <rect x='10' y='10' width='320' height='76' rx='6' ry='6' style='fill:url(#legendGradient);filter:url(#legendShadow);'/> 
  <text x='20' y='30'><tspan>Project</tspan> qiita</text> 
  <text x='20' y='44'><tspan>Layout</tspan> qiita</text> 
  <text x='20' y='58'><tspan>Tip: Move the mouse over columns to read the comments</tspan></text> 
  <text x='180' y='74'><tspan>Generated using <a xlink:href='http://www.dbschema.com'>DbSchema</a></tspan></text> 
</g>

<g transform='translate(0,110)'>
<!-- ============= Group 'Group_analyses' ============= -->
<rect class='grp' style='fill:url(#groupGradient3);;' x='29' y='595' width='512' height='665' />
<text x='40' y='610'>Group_analyses</text>
<rect style='fill:url(#groupUnderTitleLine); stroke-width:2;' x='40' y='613' width='490' height='2' />

<!-- ============= Group 'Group_users' ============= -->
<rect class='grp' style='fill:url(#groupGradient4);;' x='149' y='25' width='347' height='260' />
<text x='160' y='40'>Group_users</text>
<rect style='fill:url(#groupUnderTitleLine); stroke-width:2;' x='160' y='43' width='325' height='2' />

<!-- ============= Group 'Group_study' ============= -->
<rect class='grp' style='fill:url(#groupGradient5);;' x='974' y='10' width='1247' height='1130' />
<text x='985' y='25'>Group_study</text>
<rect style='fill:url(#groupUnderTitleLine); stroke-width:2;' x='985' y='28' width='1225' height='2' />

<!-- ============= Group 'Group_vocabularies' ============= -->
<rect class='grp' style='fill:url(#groupGradient6);;' x='29' y='1285' width='452' height='545' />
<text x='40' y='1300'>Group_vocabularies</text>
<rect style='fill:url(#groupUnderTitleLine); stroke-width:2;' x='40' y='1303' width='430' height='2' />

<!-- ============= Group 'Group_ontology' ============= -->
<rect class='grp' style='fill:url(#groupGradient7);;' x='509' y='1285' width='647' height='710' />
<text x='520' y='1300'>Group_ontology</text>
<rect style='fill:url(#groupUnderTitleLine); stroke-width:2;' x='520' y='1303' width='625' height='2' />

<!-- ============= Group 'Group_logging' ============= -->
<rect class='grp' style='fill:url(#groupGradient3);;' x='1349' y='1165' width='257' height='170' />
<text x='1360' y='1180'>Group_logging</text>
<rect style='fill:url(#groupUnderTitleLine); stroke-width:2;' x='1360' y='1183' width='235' height='2' />

<!-- ============= Group 'Group_filepaths' ============= -->
<rect class='grp' style='fill:url(#groupGradient3);;' x='584' y='640' width='347' height='335' />
<text x='595' y='655'>Group_filepaths</text>
<rect style='fill:url(#groupUnderTitleLine); stroke-width:2;' x='595' y='658' width='325' height='2' />

<path transform='translate(7,0)' marker-start='url(#foot)' marker-end='url(#arrow)'    d='M 660 1890 L 757,1890 Q 765,1890 765,1882 L 765,1777 Q 765,1770 772,1770 L 780,1770' >
	<title>Foreign Key fk_term_synonym_term
	term_synonym references term ( term_id )</title>
</path>
<text x='667' y='1885' transform='rotate(0 667,1885)' title='Foreign Key fk_term_synonym_term
	term_synonym references term ( term_id )' style='fill:#a1a0a0;'>term_id</text><path transform='translate(7,0)' marker-start='url(#foot)' marker-end='url(#arrow)'    d='M 660 1905 L 742,1905 Q 750,1905 750,1897 L 750,1762 Q 750,1755 757,1755 L 780,1755' >
	<title>Foreign Key fk_term_synonym_type_term
	term_synonym references term ( synonym_id -> term_id )</title>
</path>
<text x='667' y='1900' transform='rotate(0 667,1900)' title='Foreign Key fk_term_synonym_type_term
	term_synonym references term ( synonym_id -> term_id )' style='fill:#a1a0a0;'>synonym_id</text><path transform='translate(7,0)' marker-start='url(#foot)' marker-end='url(#arrow)'    d='M 60 1515 L 60,1395' >
	<title>Foreign Key fk_controlled_vocab_values
	controlled_vocab_values references controlled_vocabularies ( controlled_vocab_id )</title>
</path>
<text x='62' y='1510' transform='rotate(270 62,1510)' title='Foreign Key fk_controlled_vocab_values
	controlled_vocab_values references controlled_vocabularies ( controlled_vocab_id )' style='fill:#a1a0a0;'>controlled_vocab_id</text><path transform='translate(7,0)' marker-start='url(#foot)' marker-end='url(#arrow)'  style='stroke-dasharray:4,2;'  d='M 2055 225 L 2055,210' >
	<title>Foreign Key fk_investigation_study_person
	investigation references study_person ( contact_person_id -> study_person_id )</title>
</path>
<text x='2057' y='220' transform='rotate(270 2057,220)' title='Foreign Key fk_investigation_study_person
	investigation references study_person ( contact_person_id -> study_person_id )' style='fill:#a1a0a0;'>contact_person_id</text><path transform='translate(7,0)' marker-start='url(#foot)' marker-end='url(#arrow)'    d='M 2055 375 L 2055,345' >
	<title>Foreign Key fk_investigation_study
	investigation_study references investigation ( investigation_id )</title>
</path>
<text x='2057' y='370' transform='rotate(270 2057,370)' title='Foreign Key fk_investigation_study
	investigation_study references investigation ( investigation_id )' style='fill:#a1a0a0;'>investigation_id</text><path transform='translate(7,0)' marker-start='url(#foot)' marker-end='url(#arrow)'    d='M 2025 390 L 1935,390' >
	<title>Foreign Key fk_investigation_study_study
	investigation_study references study ( study_id )</title>
</path>
<text x='1981' y='385' transform='rotate(0 1981,385)' title='Foreign Key fk_investigation_study_study
	investigation_study references study ( study_id )' style='fill:#a1a0a0;'>study_id</text><path transform='translate(7,0)' marker-start='url(#foot)' marker-end='url(#arrow)'    d='M 2010 600 L 1927,600 Q 1920,600 1920,592 L 1920,420' >
	<title>Foreign Key fk_study_experimental_factor
	study_experimental_factor references study ( study_id )</title>
</path>
<text x='1966' y='595' transform='rotate(0 1966,595)' title='Foreign Key fk_study_experimental_factor
	study_experimental_factor references study ( study_id )' style='fill:#a1a0a0;'>study_id</text><path transform='translate(7,0)' marker-start='url(#foot)' marker-end='url(#arrow)'    d='M 2010 690 L 1912,690 Q 1905,690 1905,682 L 1905,420' >
	<title>Foreign Key fk_study_pmid_study
	study_pmid references study ( study_id )</title>
</path>
<text x='1966' y='685' transform='rotate(0 1966,685)' title='Foreign Key fk_study_pmid_study
	study_pmid references study ( study_id )' style='fill:#a1a0a0;'>study_id</text><path transform='translate(7,0)' marker-start='url(#foot)' marker-end='url(#arrow)'    d='M 300 690 L 300,232 Q 300,225 307,225 L 315,225' >
	<title>Foreign Key fk_analysis_user
	analysis references qiita_user ( email )</title>
</path>
<text x='302' y='685' transform='rotate(270 302,685)' title='Foreign Key fk_analysis_user
	analysis references qiita_user ( email )' style='fill:#a1a0a0;'>email</text><path transform='translate(7,0)' marker-start='url(#foot)' marker-end='url(#arrow)'    d='M 210 780 L 172,780 Q 165,780 165,787 L 165,795' >
	<title>Foreign Key fk_analysis_analysis_status
	analysis references analysis_status ( analysis_status_id )</title>
</path>
<text x='114' y='775' transform='rotate(0 114,775)' title='Foreign Key fk_analysis_analysis_status
	analysis references analysis_status ( analysis_status_id )' style='fill:#a1a0a0;'>analysis_status_id</text><path transform='translate(7,0)' marker-start='url(#foot)' marker-end='url(#arrow)'    d='M 435 915 L 435,975' >
	<title>Foreign Key fk_job_results_filepath
	job_results_filepath references job ( job_id )</title>
</path>
<text x='448' y='915' transform='rotate(90 448,915)' title='Foreign Key fk_job_results_filepath
	job_results_filepath references job ( job_id )' style='fill:#a1a0a0;'>job_id</text><path transform='translate(7,0)' marker-start='url(#foot)' marker-end='url(#arrow)'    d='M 525 855 L 667,855 Q 675,855 675,847 L 675,795' >
	<title>Foreign Key fk_job_results_filepath_0
	job_results_filepath references filepath ( filepath_id )</title>
</path>
<text x='532' y='850' transform='rotate(0 532,850)' title='Foreign Key fk_job_results_filepath_0
	job_results_filepath references filepath ( filepath_id )' style='fill:#a1a0a0;'>filepath_id</text><path transform='translate(7,0)' marker-start='url(#foot)' marker-end='url(#arrow)'    d='M 390 1095 L 337,1095 Q 330,1095 330,1102 L 330,1102 Q 330,1110 322,1110 L 315,1110' >
	<title>Foreign Key fk_job_function
	job references command ( command_id )</title>
</path>
<text x='323' y='1090' transform='rotate(0 323,1090)' title='Foreign Key fk_job_function
	job references command ( command_id )' style='fill:#a1a0a0;'>command_id</text><path transform='translate(7,0)' marker-start='url(#foot)' marker-end='url(#arrow)'    d='M 390 1020 L 315,1020' >
	<title>Foreign Key fk_job_job_status_id
	job references job_status ( job_status_id )</title>
</path>
<text x='320' y='1015' transform='rotate(0 320,1015)' title='Foreign Key fk_job_job_status_id
	job references job_status ( job_status_id )' style='fill:#a1a0a0;'>job_status_id</text><path transform='translate(7,0)' marker-start='url(#foot)' marker-end='url(#arrow)'    d='M 510 1020 L 675,1020' >
	<title>Foreign Key fk_job_data_type
	job references data_type ( data_type_id )</title>
</path>
<text x='517' y='1015' transform='rotate(0 517,1015)' title='Foreign Key fk_job_data_type
	job references data_type ( data_type_id )' style='fill:#a1a0a0;'>data_type_id</text><path transform='translate(7,0)' marker-start='url(#foot)' marker-end='url(#arrow)'  style='stroke-dasharray:4,2;'  d='M 510 1110 L 1372,1110 Q 1380,1110 1380,1117 L 1380,1185' >
	<title>Foreign Key fk_job
	job references logging ( log_id -> logging_id )</title>
</path>
<text x='517' y='1105' transform='rotate(0 517,1105)' title='Foreign Key fk_job
	job references logging ( log_id -> logging_id )' style='fill:#a1a0a0;'>log_id</text><path transform='translate(7,0)' marker-start='url(#foot)' marker-end='url(#arrow)'    d='M 300 900 L 300,840' >
	<title>Foreign Key fk_analysis_job_analysis
	analysis_job references analysis ( analysis_id )</title>
</path>
<text x='302' y='895' transform='rotate(270 302,895)' title='Foreign Key fk_analysis_job_analysis
	analysis_job references analysis ( analysis_id )' style='fill:#a1a0a0;'>analysis_id</text><path transform='translate(7,0)' marker-start='url(#foot)' marker-end='url(#arrow)'    d='M 375 960 L 412,960 Q 420,960 420,967 L 420,975' >
	<title>Foreign Key fk_analysis_job_job
	analysis_job references job ( job_id )</title>
</path>
<text x='382' y='955' transform='rotate(0 382,955)' title='Foreign Key fk_analysis_job_job
	analysis_job references job ( job_id )' style='fill:#a1a0a0;'>job_id</text><path transform='translate(7,0)' marker-start='url(#foot)' marker-end='url(#arrow)'    d='M 150 930 L 232,930 Q 240,930 240,922 L 240,840' >
	<title>Foreign Key fk_analysis_chain
	analysis_chain references analysis ( parent_id -> analysis_id )</title>
</path>
<text x='157' y='925' transform='rotate(0 157,925)' title='Foreign Key fk_analysis_chain
	analysis_chain references analysis ( parent_id -> analysis_id )' style='fill:#a1a0a0;'>parent_id</text><path transform='translate(7,0)' marker-start='url(#foot)' marker-end='url(#arrow)'    d='M 150 945 L 247,945 Q 255,945 255,937 L 255,840' >
	<title>Foreign Key fk_analysis_chain_0
	analysis_chain references analysis ( child_id -> analysis_id )</title>
</path>
<text x='157' y='940' transform='rotate(0 157,940)' title='Foreign Key fk_analysis_chain_0
	analysis_chain references analysis ( child_id -> analysis_id )' style='fill:#a1a0a0;'>child_id</text><path transform='translate(7,0)' marker-start='url(#foot)' marker-end='url(#arrow)'    d='M 165 1140 L 165,907 Q 165,900 172,900 L 187,900 Q 195,900 195,892 L 195,817 Q 195,810 202,810 L 210,810' >
	<title>Foreign Key fk_analysis_sample_analysis
	analysis_sample references analysis ( analysis_id )</title>
</path>
<text x='167' y='1135' transform='rotate(270 167,1135)' title='Foreign Key fk_analysis_sample_analysis
	analysis_sample references analysis ( analysis_id )' style='fill:#a1a0a0;'>analysis_id</text><path transform='translate(7,0)' marker-start='url(#foot)' marker-end='url(#arrow)'    d='M 165 1245 L 165,1252 Q 165,1260 172,1260 L 1222,1260 Q 1230,1260 1230,1252 L 1230,1050' >
	<title>Foreign Key fk_analysis_sample
	analysis_sample references processed_data ( processed_data_id )</title>
</path>
<text x='178' y='1245' transform='rotate(90 178,1245)' title='Foreign Key fk_analysis_sample
	analysis_sample references processed_data ( processed_data_id )' style='fill:#a1a0a0;'>processed_data_id</text><path transform='translate(7,0)' marker-start='url(#foot)' marker-end='url(#arrow)'    d='M 150 1245 L 150,1267 Q 150,1275 157,1275 L 952,1275 Q 960,1275 960,1267 L 960,22 Q 960,15 967,15 L 1357,15 Q 1365,15 1365,22 L 1365,90' >
	<title>Foreign Key fk_analysis_sample_0
	analysis_sample references required_sample_info ( sample_id )</title>
</path>
<text x='163' y='1245' transform='rotate(90 163,1245)' title='Foreign Key fk_analysis_sample_0
	analysis_sample references required_sample_info ( sample_id )' style='fill:#a1a0a0;'>sample_id</text><path transform='translate(7,0)' marker-start='url(#foot)' marker-end='url(#arrow)'    d='M 315 1395 L 315,1470' >
	<title>Foreign Key fk_column_controlled_vocabularies
	column_controlled_vocabularies references mixs_field_description ( column_name )</title>
</path>
<text x='328' y='1395' transform='rotate(90 328,1395)' title='Foreign Key fk_column_controlled_vocabularies
	column_controlled_vocabularies references mixs_field_description ( column_name )' style='fill:#a1a0a0;'>column_name</text><path transform='translate(7,0)' marker-start='url(#foot)' marker-end='url(#arrow)'    d='M 255 1335 L 195,1335' >
	<title>Foreign Key fk_column_controlled_vocab2
	column_controlled_vocabularies references controlled_vocabularies ( controlled_vocab_id )</title>
</path>
<text x='148' y='1330' transform='rotate(0 148,1330)' title='Foreign Key fk_column_controlled_vocab2
	column_controlled_vocabularies references controlled_vocabularies ( controlled_vocab_id )' style='fill:#a1a0a0;'>controlled_vocab_id</text><path transform='translate(7,0)' marker-start='url(#foot)' marker-end='url(#arrow)'    d='M 315 1695 L 315,1620' >
	<title>Foreign Key fk_column_ontology
	column_ontology references mixs_field_description ( column_name )</title>
</path>
<text x='317' y='1690' transform='rotate(270 317,1690)' title='Foreign Key fk_column_ontology
	column_ontology references mixs_field_description ( column_name )' style='fill:#a1a0a0;'>column_name</text><path transform='translate(7,0)' marker-start='url(#foot)' marker-end='url(#arrow)'    d='M 675 1620 L 780,1620' >
	<title>Foreign Key fk_term_relationship_subj_term
	term_relationship references term ( subject_term_id -> term_id )</title>
</path>
<text x='682' y='1615' transform='rotate(0 682,1615)' title='Foreign Key fk_term_relationship_subj_term
	term_relationship references term ( subject_term_id -> term_id )' style='fill:#a1a0a0;'>subject_term_id</text><path transform='translate(7,0)' marker-start='url(#foot)' marker-end='url(#arrow)'    d='M 675 1590 L 802,1590 Q 810,1590 810,1597 L 810,1605' >
	<title>Foreign Key fk_term_relationship_pred_term
	term_relationship references term ( predicate_term_id -> term_id )</title>
</path>
<text x='682' y='1585' transform='rotate(0 682,1585)' title='Foreign Key fk_term_relationship_pred_term
	term_relationship references term ( predicate_term_id -> term_id )' style='fill:#a1a0a0;'>predicate_term_id</text><path transform='translate(7,0)' marker-start='url(#foot)' marker-end='url(#arrow)'    d='M 675 1575 L 817,1575 Q 825,1575 825,1582 L 825,1605' >
	<title>Foreign Key fk_term_relationship_obj_term
	term_relationship references term ( object_term_id -> term_id )</title>
</path>
<text x='682' y='1570' transform='rotate(0 682,1570)' title='Foreign Key fk_term_relationship_obj_term
	term_relationship references term ( object_term_id -> term_id )' style='fill:#a1a0a0;'>object_term_id</text><path transform='translate(7,0)' marker-start='url(#foot)' marker-end='url(#arrow)'    d='M 675 1530 L 772,1530 Q 780,1530 780,1522 L 780,1500' >
	<title>Foreign Key fk_term_relationship_ontology
	term_relationship references ontology ( ontology_id )</title>
</path>
<text x='682' y='1525' transform='rotate(0 682,1525)' title='Foreign Key fk_term_relationship_ontology
	term_relationship references ontology ( ontology_id )' style='fill:#a1a0a0;'>ontology_id</text><path transform='translate(7,0)' marker-start='url(#foot)' marker-end='url(#arrow)'    d='M 975 1335 L 870,1335' >
	<title>Foreign Key fk_term_path_ontology
	term_path references ontology ( ontology_id )</title>
</path>
<text x='913' y='1330' transform='rotate(0 913,1330)' title='Foreign Key fk_term_path_ontology
	term_path references ontology ( ontology_id )' style='fill:#a1a0a0;'>ontology_id</text><path transform='translate(7,0)' marker-start='url(#foot)' marker-end='url(#arrow)'    d='M 1005 1470 L 1005,1650' >
	<title>Foreign Key fk_term_path_relationship_type
	term_path references relationship_type ( relationship_type_id )</title>
</path>
<text x='1018' y='1470' transform='rotate(90 1018,1470)' title='Foreign Key fk_term_path_relationship_type
	term_path references relationship_type ( relationship_type_id )' style='fill:#a1a0a0;'>relationship_type_id</text><path transform='translate(7,0)' marker-start='url(#foot)' marker-end='url(#arrow)'    d='M 975 1440 L 892,1440 Q 885,1440 885,1447 L 885,1605' >
	<title>Foreign Key fk_term_path_term_subject
	term_path references term ( subject_term_id -> term_id )</title>
</path>
<text x='891' y='1435' transform='rotate(0 891,1435)' title='Foreign Key fk_term_path_term_subject
	term_path references term ( subject_term_id -> term_id )' style='fill:#a1a0a0;'>subject_term_id</text><path transform='translate(7,0)' marker-start='url(#foot)' marker-end='url(#arrow)'    d='M 975 1425 L 922,1425 Q 915,1425 915,1432 L 915,1627 Q 915,1635 907,1635 L 900,1635' >
	<title>Foreign Key fk_term_path_term_predicate
	term_path references term ( predicate_term_id -> term_id )</title>
</path>
<text x='880' y='1420' transform='rotate(0 880,1420)' title='Foreign Key fk_term_path_term_predicate
	term_path references term ( predicate_term_id -> term_id )' style='fill:#a1a0a0;'>predicate_term_id</text><path transform='translate(7,0)' marker-start='url(#foot)' marker-end='url(#arrow)'    d='M 975 1410 L 937,1410 Q 930,1410 930,1417 L 930,1642 Q 930,1650 922,1650 L 900,1650' >
	<title>Foreign Key fk_term_path_term_object
	term_path references term ( object_term_id -> term_id )</title>
</path>
<text x='897' y='1405' transform='rotate(0 897,1405)' title='Foreign Key fk_term_path_term_object
	term_path references term ( object_term_id -> term_id )' style='fill:#a1a0a0;'>object_term_id</text><path transform='translate(7,0)' marker-start='url(#foot)' marker-end='url(#arrow)'    d='M 840 1605 L 840,1500' >
	<title>Foreign Key fk_term_ontology
	term references ontology ( ontology_id )</title>
</path>
<text x='842' y='1600' transform='rotate(270 842,1600)' title='Foreign Key fk_term_ontology
	term references ontology ( ontology_id )' style='fill:#a1a0a0;'>ontology_id</text><path transform='translate(7,0)' marker-start='url(#foot)' marker-end='url(#arrow)'    d='M 945 1860 L 922,1860 Q 915,1860 915,1852 L 915,1792 Q 915,1785 907,1785 L 900,1785' >
	<title>Foreign Key fk_annotation_term
	annotation references term ( term_id )</title>
</path>
<text x='906' y='1855' transform='rotate(0 906,1855)' title='Foreign Key fk_annotation_term
	annotation references term ( term_id )' style='fill:#a1a0a0;'>term_id</text><path transform='translate(7,0)' marker-start='url(#foot)' marker-end='url(#arrow)'    d='M 810 1830 L 810,1800' >
	<title>Foreign Key fk_dbxref_term
	dbxref references term ( term_id )</title>
</path>
<text x='812' y='1825' transform='rotate(270 812,1825)' title='Foreign Key fk_dbxref_term
	dbxref references term ( term_id )' style='fill:#a1a0a0;'>term_id</text><path transform='translate(7,0)' marker-start='url(#foot)' marker-end='url(#arrow)'    d='M 150 735 L 210,735' >
	<title>Foreign Key fk_analysis_users_analysis
	analysis_users references analysis ( analysis_id )</title>
</path>
<text x='157' y='730' transform='rotate(0 157,730)' title='Foreign Key fk_analysis_users_analysis
	analysis_users references analysis ( analysis_id )' style='fill:#a1a0a0;'>analysis_id</text><path transform='translate(7,0)' marker-start='url(#foot)' marker-end='url(#arrow)'    d='M 150 750 L 187,750 Q 195,750 195,742 L 195,247 Q 195,240 202,240 L 315,240' >
	<title>Foreign Key fk_analysis_users_user
	analysis_users references qiita_user ( email )</title>
</path>
<text x='157' y='745' transform='rotate(0 157,745)' title='Foreign Key fk_analysis_users_user
	analysis_users references qiita_user ( email )' style='fill:#a1a0a0;'>email</text><path transform='translate(7,0)' marker-start='url(#foot)' marker-end='url(#arrow)'    d='M 315 75 L 270,75' >
	<title>Foreign Key fk_user_user_level
	qiita_user references user_level ( user_level_id )</title>
</path>
<text x='247' y='70' transform='rotate(0 247,70)' title='Foreign Key fk_user_user_level
	qiita_user references user_level ( user_level_id )' style='fill:#a1a0a0;'>user_level_id</text><path transform='translate(7,0)' marker-start='url(#foot)' marker-end='url(#arrow)'    d='M 690 795 L 690,870' >
	<title>Foreign Key fk_filepath
	filepath references filepath_type ( filepath_type_id )</title>
</path>
<text x='703' y='795' transform='rotate(90 703,795)' title='Foreign Key fk_filepath
	filepath references filepath_type ( filepath_type_id )' style='fill:#a1a0a0;'>filepath_type_id</text><path transform='translate(7,0)' marker-start='url(#foot)' marker-end='url(#arrow)'    d='M 765 795 L 765,870' >
	<title>Foreign Key fk_filepath_0
	filepath references checksum_algorithm ( checksum_algorithm_id )</title>
</path>
<text x='778' y='795' transform='rotate(90 778,795)' title='Foreign Key fk_filepath_0
	filepath references checksum_algorithm ( checksum_algorithm_id )' style='fill:#a1a0a0;'>checksum_algorithm_id</text><path transform='translate(7,0)' marker-start='url(#foot)' marker-end='url(#arrow)'    d='M 1635 720 L 1762,720 Q 1770,720 1770,712 L 1770,420' >
	<title>Foreign Key fk_study_preprocessed_data
	study_preprocessed_data references study ( study_id )</title>
</path>
<text x='1642' y='715' transform='rotate(0 1642,715)' title='Foreign Key fk_study_preprocessed_data
	study_preprocessed_data references study ( study_id )' style='fill:#a1a0a0;'>study_id</text><path transform='translate(7,0)' marker-start='url(#foot)' marker-end='url(#arrow)'    d='M 1470 705 L 1395,705' >
	<title>Foreign Key fk_study_preprocessed_data_0
	study_preprocessed_data references preprocessed_data ( preprocessed_data_id )</title>
</path>
<text x='1353' y='700' transform='rotate(0 1353,700)' title='Foreign Key fk_study_preprocessed_data_0
	study_preprocessed_data references preprocessed_data ( preprocessed_data_id )' style='fill:#a1a0a0;'>preprocessed_data_id</text><path transform='translate(7,0)' marker-start='url(#foot)' marker-end='url(#arrow)'    d='M 1740 75 L 1117,75 Q 1110,75 1110,82 L 1110,127 Q 1110,135 1102,135 L 480,135' >
	<title>Foreign Key fk_study_user
	study references qiita_user ( email )</title>
</path>
<text x='1714' y='70' transform='rotate(0 1714,70)' title='Foreign Key fk_study_user
	study references qiita_user ( email )' style='fill:#a1a0a0;'>email</text><path transform='translate(7,0)' marker-start='url(#foot)' marker-end='url(#arrow)'    d='M 1935 405 L 2002,405 Q 2010,405 2010,412 L 2010,487 Q 2010,495 2017,495 L 2025,495' >
	<title>Foreign Key fk_study_study_status
	study references study_status ( study_status_id )</title>
</path>
<text x='1942' y='400' transform='rotate(0 1942,400)' title='Foreign Key fk_study_study_status
	study references study_status ( study_status_id )' style='fill:#a1a0a0;'>study_status_id</text><path transform='translate(7,0)' marker-start='url(#foot)' marker-end='url(#arrow)'  style='stroke-dasharray:4,2;'  d='M 1935 90 L 2025,90' >
	<title>Foreign Key fk_study_study_emp_person
	study references study_person ( emp_person_id -> study_person_id )</title>
</path>
<text x='1942' y='85' transform='rotate(0 1942,85)' title='Foreign Key fk_study_study_emp_person
	study references study_person ( emp_person_id -> study_person_id )' style='fill:#a1a0a0;'>emp_person_id</text><path transform='translate(7,0)' marker-start='url(#foot)' marker-end='url(#arrow)'  style='stroke-dasharray:4,2;'  d='M 1935 105 L 2025,105' >
	<title>Foreign Key fk_study_study_lab_person
	study references study_person ( lab_person_id -> study_person_id )</title>
</path>
<text x='1942' y='100' transform='rotate(0 1942,100)' title='Foreign Key fk_study_study_lab_person
	study references study_person ( lab_person_id -> study_person_id )' style='fill:#a1a0a0;'>lab_person_id</text><path transform='translate(7,0)' marker-start='url(#foot)' marker-end='url(#arrow)'    d='M 1935 120 L 2025,120' >
	<title>Foreign Key fk_study_study_pi_person
	study references study_person ( principal_investigator_id -> study_person_id )</title>
</path>
<text x='1942' y='115' transform='rotate(0 1942,115)' title='Foreign Key fk_study_study_pi_person
	study references study_person ( principal_investigator_id -> study_person_id )' style='fill:#a1a0a0;'>principal_investigator_id</text><path transform='translate(7,0)' marker-start='url(#foot)' marker-end='url(#arrow)'    d='M 1815 420 L 1815,607 Q 1815,615 1807,615 L 1755,615' >
	<title>Foreign Key fk_study_timeseries_type
	study references timeseries_type ( timeseries_type_id )</title>
</path>
<text x='1828' y='420' transform='rotate(90 1828,420)' title='Foreign Key fk_study_timeseries_type
	study references timeseries_type ( timeseries_type_id )' style='fill:#a1a0a0;'>timeseries_type_id</text><path transform='translate(7,0)' marker-start='url(#foot)' marker-end='url(#arrow)'    d='M 1860 420 L 1860,705' >
	<title>Foreign Key fk_study
	study references portal_type ( portal_type_id )</title>
</path>
<text x='1873' y='420' transform='rotate(90 1873,420)' title='Foreign Key fk_study
	study references portal_type ( portal_type_id )' style='fill:#a1a0a0;'>portal_type_id</text><path transform='translate(7,0)' marker-start='url(#foot)' marker-end='url(#arrow)'    d='M 1095 60 L 1740,60' >
	<title>Foreign Key fk_study_users_study
	study_users references study ( study_id )</title>
</path>
<text x='1102' y='55' transform='rotate(0 1102,55)' title='Foreign Key fk_study_users_study
	study_users references study ( study_id )' style='fill:#a1a0a0;'>study_id</text><path transform='translate(7,0)' marker-start='url(#foot)' marker-end='url(#arrow)'    d='M 990 90 L 480,90' >
	<title>Foreign Key fk_study_users_user
	study_users references qiita_user ( email )</title>
</path>
<text x='964' y='85' transform='rotate(0 964,85)' title='Foreign Key fk_study_users_user
	study_users references qiita_user ( email )' style='fill:#a1a0a0;'>email</text><path transform='translate(7,0)' marker-start='url(#foot)' marker-end='url(#arrow)'    d='M 1560 120 L 1740,120' >
	<title>Foreign Key fk_required_sample_info_study
	required_sample_info references study ( study_id )</title>
</path>
<text x='1567' y='115' transform='rotate(0 1567,115)' title='Foreign Key fk_required_sample_info_study
	required_sample_info references study ( study_id )' style='fill:#a1a0a0;'>study_id</text><path transform='translate(7,0)' marker-start='url(#foot)' marker-end='url(#arrow)'    d='M 1545 300 L 1545,375' >
	<title>Foreign Key fk_required_sample_info
	required_sample_info references required_sample_info_status ( required_sample_info_status_id )</title>
</path>
<text x='1558' y='300' transform='rotate(90 1558,300)' title='Foreign Key fk_required_sample_info
	required_sample_info references required_sample_info_status ( required_sample_info_status_id )' style='fill:#a1a0a0;'>required_sample_info_status_id</text><path transform='translate(7,0)' marker-start='url(#foot)' marker-end='url(#arrow)'    d='M 1725 285 L 1740,285' >
	<title>Foreign Key fk_study_mapping_columns_study
	study_sample_columns references study ( study_id )</title>
</path>
<text x='1732' y='280' transform='rotate(0 1732,280)' title='Foreign Key fk_study_mapping_columns_study
	study_sample_columns references study ( study_id )' style='fill:#a1a0a0;'>study_id</text><path transform='translate(7,0)' marker-start='url(#foot)' marker-end='url(#arrow)'    d='M 1185 450 L 1185,472 Q 1185,480 1192,480 L 1215,480' >
	<title>Foreign Key fk_required_prep_info_raw_data
	common_prep_info references raw_data ( raw_data_id )</title>
</path>
<text x='1198' y='450' transform='rotate(90 1198,450)' title='Foreign Key fk_required_prep_info_raw_data
	common_prep_info references raw_data ( raw_data_id )' style='fill:#a1a0a0;'>raw_data_id</text><path transform='translate(7,0)' marker-start='url(#foot)' marker-end='url(#arrow)'    d='M 1125 270 L 1125,247 Q 1125,240 1132,240 L 1140,240' >
	<title>Foreign Key fk_required_prep_info_emp_status
	common_prep_info references emp_status ( emp_status_id )</title>
</path>
<text x='1127' y='265' transform='rotate(270 1127,265)' title='Foreign Key fk_required_prep_info_emp_status
	common_prep_info references emp_status ( emp_status_id )' style='fill:#a1a0a0;'>emp_status_id</text><path transform='translate(7,0)' marker-start='url(#foot)' marker-end='url(#arrow)'    d='M 1200 315 L 1357,315 Q 1365,315 1365,307 L 1365,300' >
	<title>Foreign Key fk_required_prep_info
	common_prep_info references required_sample_info ( sample_id )</title>
</path>
<text x='1207' y='310' transform='rotate(0 1207,310)' title='Foreign Key fk_required_prep_info
	common_prep_info references required_sample_info ( sample_id )' style='fill:#a1a0a0;'>sample_id</text><path transform='translate(7,0)' marker-start='url(#foot)' marker-end='url(#arrow)'    d='M 1005 420 L 937,420 Q 930,420 930,427 L 930,1012 Q 930,1020 922,1020 L 795,1020' >
	<title>Foreign Key fk_required_prep_info_0
	common_prep_info references data_type ( data_type_id )</title>
</path>
<text x='939' y='415' transform='rotate(0 939,415)' title='Foreign Key fk_required_prep_info_0
	common_prep_info references data_type ( data_type_id )' style='fill:#a1a0a0;'>data_type_id</text><path transform='translate(7,0)' marker-start='url(#foot)' marker-end='url(#arrow)'    d='M 1365 465 L 1365,487 Q 1365,495 1357,495 L 1335,495' >
	<title>Foreign Key fk_prep_columns_raw_data
	raw_data_prep_columns references raw_data ( raw_data_id )</title>
</path>
<text x='1378' y='465' transform='rotate(90 1378,465)' title='Foreign Key fk_prep_columns_raw_data
	raw_data_prep_columns references raw_data ( raw_data_id )' style='fill:#a1a0a0;'>raw_data_id</text><path transform='translate(7,0)' marker-start='url(#foot)' marker-end='url(#arrow)'    d='M 1005 525 L 817,525 Q 810,525 810,532 L 810,660' >
	<title>Foreign Key fk_raw_filepath
	raw_filepath references filepath ( filepath_id )</title>
</path>
<text x='951' y='520' transform='rotate(0 951,520)' title='Foreign Key fk_raw_filepath
	raw_filepath references filepath ( filepath_id )' style='fill:#a1a0a0;'>filepath_id</text><path transform='translate(7,0)' marker-start='url(#foot)' marker-end='url(#arrow)'    d='M 1125 495 L 1215,495' >
	<title>Foreign Key fk_raw_filepath_0
	raw_filepath references raw_data ( raw_data_id )</title>
</path>
<text x='1132' y='490' transform='rotate(0 1132,490)' title='Foreign Key fk_raw_filepath_0
	raw_filepath references raw_data ( raw_data_id )' style='fill:#a1a0a0;'>raw_data_id</text><path transform='translate(7,0)' marker-start='url(#foot)' marker-end='url(#arrow)'    d='M 1395 840 L 1402,840 Q 1410,840 1410,832 L 1410,802 Q 1410,795 1402,795 L 1395,795' >
	<title>Foreign Key fk_preprocessed_processed_data
	preprocessed_processed_data references preprocessed_data ( preprocessed_data_id )</title>
</path>
<text x='1402' y='835' transform='rotate(0 1402,835)' title='Foreign Key fk_preprocessed_processed_data
	preprocessed_processed_data references preprocessed_data ( preprocessed_data_id )' style='fill:#a1a0a0;'>preprocessed_data_id</text><path transform='translate(7,0)' marker-start='url(#foot)' marker-end='url(#arrow)'    d='M 1230 900 L 1230,915' >
	<title>Foreign Key fk_preprocessed_processed_data_0
	preprocessed_processed_data references processed_data ( processed_data_id )</title>
</path>
<text x='1243' y='900' transform='rotate(90 1243,900)' title='Foreign Key fk_preprocessed_processed_data_0
	preprocessed_processed_data references processed_data ( processed_data_id )' style='fill:#a1a0a0;'>processed_data_id</text><path transform='translate(7,0)' marker-start='url(#foot)' marker-end='url(#arrow)'    d='M 1620 510 L 1792,510 Q 1800,510 1800,502 L 1800,420' >
	<title>Foreign Key fk_study_raw_data_study
	study_raw_data references study ( study_id )</title>
</path>
<text x='1627' y='505' transform='rotate(0 1627,505)' title='Foreign Key fk_study_raw_data_study
	study_raw_data references study ( study_id )' style='fill:#a1a0a0;'>study_id</text><path transform='translate(7,0)' marker-start='url(#foot)' marker-end='url(#arrow)'    d='M 1500 510 L 1335,510' >
	<title>Foreign Key fk_study_raw_data_raw_data
	study_raw_data references raw_data ( raw_data_id )</title>
</path>
<text x='1438' y='505' transform='rotate(0 1438,505)' title='Foreign Key fk_study_raw_data_raw_data
	study_raw_data references raw_data ( raw_data_id )' style='fill:#a1a0a0;'>raw_data_id</text><path transform='translate(7,0)' marker-start='url(#foot)' marker-end='url(#arrow)'    d='M 1245 465 L 1245,450' >
	<title>Foreign Key fk_raw_data_filetype
	raw_data references filetype ( filetype_id )</title>
</path>
<text x='1247' y='460' transform='rotate(270 1247,460)' title='Foreign Key fk_raw_data_filetype
	raw_data references filetype ( filetype_id )' style='fill:#a1a0a0;'>filetype_id</text><path transform='translate(7,0)' marker-start='url(#foot)' marker-end='url(#arrow)'    d='M 1245 570 L 1245,555' >
	<title>Foreign Key fk_raw_preprocessed_data
	raw_preprocessed_data references raw_data ( raw_data_id )</title>
</path>
<text x='1247' y='565' transform='rotate(270 1247,565)' title='Foreign Key fk_raw_preprocessed_data
	raw_preprocessed_data references raw_data ( raw_data_id )' style='fill:#a1a0a0;'>raw_data_id</text><path transform='translate(7,0)' marker-start='url(#foot)' marker-end='url(#arrow)'    d='M 1245 660 L 1245,675' >
	<title>Foreign Key fk_raw_preprocessed_data_0
	raw_preprocessed_data references preprocessed_data ( preprocessed_data_id )</title>
</path>
<text x='1258' y='660' transform='rotate(90 1258,660)' title='Foreign Key fk_raw_preprocessed_data_0
	raw_preprocessed_data references preprocessed_data ( preprocessed_data_id )' style='fill:#a1a0a0;'>preprocessed_data_id</text><path transform='translate(7,0)' marker-start='url(#foot)' marker-end='url(#arrow)'    d='M 1140 945 L 1200,945' >
	<title>Foreign Key fk_processed_data_filepath
	processed_filepath references processed_data ( processed_data_id )</title>
</path>
<text x='1147' y='940' transform='rotate(0 1147,940)' title='Foreign Key fk_processed_data_filepath
	processed_filepath references processed_data ( processed_data_id )' style='fill:#a1a0a0;'>processed_data_id</text><path transform='translate(7,0)' marker-start='url(#foot)' marker-end='url(#arrow)'    d='M 990 930 L 952,930 Q 945,930 945,922 L 945,787 Q 945,780 937,780 L 825,780' >
	<title>Foreign Key fk_processed_data_filepath_0
	processed_filepath references filepath ( filepath_id )</title>
</path>
<text x='936' y='925' transform='rotate(0 936,925)' title='Foreign Key fk_processed_data_filepath_0
	processed_filepath references filepath ( filepath_id )' style='fill:#a1a0a0;'>filepath_id</text><path transform='translate(7,0)' marker-start='url(#foot)' marker-end='url(#arrow)'    d='M 1470 1215 L 1485,1215' >
	<title>Foreign Key fk_logging_severity
	logging references severity ( severity_id )</title>
</path>
<text x='1477' y='1210' transform='rotate(0 1477,1210)' title='Foreign Key fk_logging_severity
	logging references severity ( severity_id )' style='fill:#a1a0a0;'>severity_id</text><path transform='translate(7,0)' marker-start='url(#foot)' marker-end='url(#arrow)'    d='M 2085 915 L 2085,930' >
	<title>Foreign Key fk_processed_params_uclust
	processed_params_uclust references reference ( reference_id )</title>
</path>
<text x='2098' y='915' transform='rotate(90 2098,915)' title='Foreign Key fk_processed_params_uclust
	processed_params_uclust references reference ( reference_id )' style='fill:#a1a0a0;'>reference_id</text><path transform='translate(7,0)' marker-start='url(#foot)' marker-end='url(#arrow)'    d='M 1590 945 L 1777,945 Q 1785,945 1785,937 L 1785,420' >
	<title>Foreign Key fk_study_processed_data
	study_processed_data references study ( study_id )</title>
</path>
<text x='1597' y='940' transform='rotate(0 1597,940)' title='Foreign Key fk_study_processed_data
	study_processed_data references study ( study_id )' style='fill:#a1a0a0;'>study_id</text><path transform='translate(7,0)' marker-start='url(#foot)' marker-end='url(#arrow)'    d='M 1440 945 L 1380,945' >
	<title>Foreign Key fk_study_processed_data_0
	study_processed_data references processed_data ( processed_data_id )</title>
</path>
<text x='1341' y='940' transform='rotate(0 1341,940)' title='Foreign Key fk_study_processed_data_0
	study_processed_data references processed_data ( processed_data_id )' style='fill:#a1a0a0;'>processed_data_id</text><path transform='translate(7,0)' marker-start='url(#foot)' marker-end='url(#arrow)'    d='M 375 1155 L 315,1155' >
	<title>Foreign Key fk_command_data_type
	command_data_type references command ( command_id )</title>
</path>
<text x='308' y='1150' transform='rotate(0 308,1150)' title='Foreign Key fk_command_data_type
	command_data_type references command ( command_id )' style='fill:#a1a0a0;'>command_id</text><path transform='translate(7,0)' marker-start='url(#foot)' marker-end='url(#arrow)'    d='M 525 1170 L 697,1170 Q 705,1170 705,1162 L 705,1080' >
	<title>Foreign Key fk_command_data_type_0
	command_data_type references data_type ( data_type_id )</title>
</path>
<text x='532' y='1165' transform='rotate(0 532,1165)' title='Foreign Key fk_command_data_type_0
	command_data_type references data_type ( data_type_id )' style='fill:#a1a0a0;'>data_type_id</text><path transform='translate(7,0)' marker-start='url(#foot)' marker-end='url(#arrow)'    d='M 1185 780 L 982,780 Q 975,780 975,787 L 975,967 Q 975,975 967,975 L 787,975 Q 780,975 780,982 L 780,990' >
	<title>Foreign Key fk_preprocessed_data
	preprocessed_data references data_type ( data_type_id )</title>
</path>
<text x='1119' y='775' transform='rotate(0 1119,775)' title='Foreign Key fk_preprocessed_data
	preprocessed_data references data_type ( data_type_id )' style='fill:#a1a0a0;'>data_type_id</text><path transform='translate(7,0)' marker-start='url(#foot)' marker-end='url(#arrow)'    d='M 1200 1020 L 952,1020 Q 945,1020 945,1027 L 945,1027 Q 945,1035 937,1035 L 795,1035' >
	<title>Foreign Key fk_processed_data
	processed_data references data_type ( data_type_id )</title>
</path>
<text x='1134' y='1015' transform='rotate(0 1134,1015)' title='Foreign Key fk_processed_data
	processed_data references data_type ( data_type_id )' style='fill:#a1a0a0;'>data_type_id</text><path transform='translate(7,0)' marker-start='url(#foot)' marker-end='url(#arrow)'    d='M 1140 705 L 1185,705' >
	<title>Foreign Key fk_preprocessed_filepath
	preprocessed_filepath references preprocessed_data ( preprocessed_data_id )</title>
</path>
<text x='1147' y='700' transform='rotate(0 1147,700)' title='Foreign Key fk_preprocessed_filepath
	preprocessed_filepath references preprocessed_data ( preprocessed_data_id )' style='fill:#a1a0a0;'>preprocessed_data_id</text><path transform='translate(7,0)' marker-start='url(#foot)' marker-end='url(#arrow)'    d='M 975 690 L 825,690' >
	<title>Foreign Key fk_preprocessed_filepath_0
	preprocessed_filepath references filepath ( filepath_id )</title>
</path>
<text x='921' y='685' transform='rotate(0 921,685)' title='Foreign Key fk_preprocessed_filepath_0
<<<<<<< HEAD
	preprocessed_filepath references filepath ( filepath_id )' style='fill:#a1a0a0;'>filepath_id</text><path transform='translate(7,0)' marker-start='url(#foot)' marker-end='url(#arrow)'    d='M 390 720 L 360,720' >
	<title>Foreign Key fk_analysis_filepath
	analysis_filepath references analysis ( analysis_id )</title>
</path>
<text x='333' y='715' transform='rotate(0 333,715)' title='Foreign Key fk_analysis_filepath
	analysis_filepath references analysis ( analysis_id )' style='fill:#a1a0a0;'>analysis_id</text><path transform='translate(7,0)' marker-start='url(#foot)' marker-end='url(#arrow)'    d='M 510 735 L 645,735' >
	<title>Foreign Key fk_analysis_filepath_0
	analysis_filepath references filepath ( filepath_id )</title>
</path>
<text x='517' y='730' transform='rotate(0 517,730)' title='Foreign Key fk_analysis_filepath_0
	analysis_filepath references filepath ( filepath_id )' style='fill:#a1a0a0;'>filepath_id</text><path transform='translate(7,0)' marker-start='url(#foot)' marker-end='url(#arrow)'  style='stroke-dasharray:4,2;'  d='M 510 795 L 562,795 Q 570,795 570,802 L 570,997 Q 570,1005 577,1005 L 675,1005' >
	<title>Foreign Key fk_analysis_filepath_1
	analysis_filepath references data_type ( data_type_id )</title>
</path>
<text x='517' y='790' transform='rotate(0 517,790)' title='Foreign Key fk_analysis_filepath_1
	analysis_filepath references data_type ( data_type_id )' style='fill:#a1a0a0;'>data_type_id</text><!-- ============= Table 'term_synonym' ============= -->
=======
	preprocessed_filepath references filepath ( filepath_id )' style='fill:#a1a0a0;'>filepath_id</text><path transform='translate(7,0)' marker-start='url(#foot)' marker-end='url(#arrow)'    d='M 375 675 L 352,675 Q 345,675 345,682 L 345,690' >
	<title>Foreign Key fk_analysis_workflow
	analysis_workflow references analysis ( analysis_id )</title>
</path>
<text x='318' y='670' transform='rotate(0 318,670)' title='Foreign Key fk_analysis_workflow
	analysis_workflow references analysis ( analysis_id )' style='fill:#a1a0a0;'>analysis_id</text><!-- ============= Table 'term_synonym' ============= -->
>>>>>>> 3eb6dbb9
<rect class='table' x='525' y='1868' width='135' height='105' rx='7' ry='7' />
<path d='M 525.50 1894.50 L 525.50 1875.50 Q 525.50 1868.50 532.50 1868.50 L 652.50 1868.50 Q 659.50 1868.50 659.50 1875.50 L 659.50 1894.50 L525.50 1894.50 ' style='fill:url(#tableHeaderGradient0); stroke:none;' />
<a xlink:href='#term_synonym'><text x='552' y='1882' class='tableTitle'>term_synonym</text><title>Table qiita.term_synonym</title></a>
  <use id='nn' x='527' y='1902' xlink:href='#nn'/><a xlink:href='#synonym_id'><use id='pk' x='527' y='1901' xlink:href='#pk'/><title>Primary Key  ( synonym_id ) </title></a>
<a xlink:href='#synonym_id'><text x='543' y='1912'>synonym_id</text><title>synonym_id bigserial not null</title></a>
<a xlink:href='#synonym_id'><use id='fk' x='648' y='1901' xlink:href='#fk'/><title>References term ( synonym_id -> term_id ) </title></a>
  <use id='nn' x='527' y='1917' xlink:href='#nn'/><a xlink:href='#term_id'><use id='idx' x='527' y='1916' xlink:href='#idx'/><title>Index  ( term_id ) </title></a>
<a xlink:href='#term_id'><text x='543' y='1927'>term_id</text><title>term_id bigint not null</title></a>
<a xlink:href='#term_id'><use id='fk' x='648' y='1916' xlink:href='#fk'/><title>References term ( term_id ) </title></a>
  <use id='nn' x='527' y='1932' xlink:href='#nn'/><a xlink:href='#synonym_value'><text x='543' y='1942'>synonym_value</text><title>synonym_value varchar not null</title></a>
  <use id='nn' x='527' y='1947' xlink:href='#nn'/><a xlink:href='#synonym_type_id'><text x='543' y='1957'>synonym_type_id</text><title>synonym_type_id bigint not null</title></a>

<!-- ============= Table 'controlled_vocab_values' ============= -->
<rect class='table' x='45' y='1523' width='150' height='120' rx='7' ry='7' />
<path d='M 45.50 1549.50 L 45.50 1530.50 Q 45.50 1523.50 52.50 1523.50 L 187.50 1523.50 Q 194.50 1523.50 194.50 1530.50 L 194.50 1549.50 L45.50 1549.50 ' style='fill:url(#tableHeaderGradient0); stroke:none;' />
<a xlink:href='#controlled_vocab_values'><text x='53' y='1537' class='tableTitle'>controlled_vocab_values</text><title>Table qiita.controlled_vocab_values</title></a>
  <use id='nn' x='47' y='1557' xlink:href='#nn'/><a xlink:href='#vocab_value_id'><use id='pk' x='47' y='1556' xlink:href='#pk'/><title>Primary Key  ( vocab_value_id ) </title></a>
<a xlink:href='#vocab_value_id'><text x='63' y='1567'>vocab_value_id</text><title>vocab_value_id bigserial not null</title></a>
  <use id='nn' x='47' y='1572' xlink:href='#nn'/><a xlink:href='#controlled_vocab_id'><use id='idx' x='47' y='1571' xlink:href='#idx'/><title>Index  ( controlled_vocab_id ) </title></a>
<a xlink:href='#controlled_vocab_id'><text x='63' y='1582'>controlled_vocab_id</text><title>controlled_vocab_id bigint not null</title></a>
<a xlink:href='#controlled_vocab_id'><use id='fk' x='183' y='1571' xlink:href='#fk'/><title>References controlled_vocabularies ( controlled_vocab_id ) </title></a>
  <use id='nn' x='47' y='1587' xlink:href='#nn'/><a xlink:href='#term'><text x='63' y='1597'>term</text><title>term varchar not null</title></a>
  <use id='nn' x='47' y='1602' xlink:href='#nn'/><a xlink:href='#order_by'><text x='63' y='1612'>order_by</text><title>order_by varchar not null</title></a>
  <a xlink:href='#default_item'><text x='63' y='1627'>default_item</text><title>default_item varchar</title></a>

<!-- ============= Table 'controlled_vocabularies' ============= -->
<rect class='table' x='45' y='1313' width='150' height='75' rx='7' ry='7' />
<path d='M 45.50 1339.50 L 45.50 1320.50 Q 45.50 1313.50 52.50 1313.50 L 187.50 1313.50 Q 194.50 1313.50 194.50 1320.50 L 194.50 1339.50 L45.50 1339.50 ' style='fill:url(#tableHeaderGradient0); stroke:none;' />
<a xlink:href='#controlled_vocabularies'><text x='55' y='1327' class='tableTitle'>controlled_vocabularies</text><title>Table qiita.controlled_vocabularies</title></a>
  <use id='nn' x='47' y='1347' xlink:href='#nn'/><a xlink:href='#controlled_vocab_id'><use id='pk' x='47' y='1346' xlink:href='#pk'/><title>Primary Key  ( controlled_vocab_id ) </title></a>
<a xlink:href='#controlled_vocab_id'><text x='63' y='1357'>controlled_vocab_id</text><title>controlled_vocab_id bigserial not null</title></a>
<a xlink:href='#controlled_vocab_id'><use id='ref' x='183' y='1346' xlink:href='#ref'/><title>Referred by column_controlled_vocabularies ( controlled_vocab_id ) 
Referred by controlled_vocab_values ( controlled_vocab_id ) </title></a>
  <use id='nn' x='47' y='1362' xlink:href='#nn'/><a xlink:href='#vocab_name'><text x='63' y='1372'>vocab_name</text><title>vocab_name varchar not null</title></a>

<!-- ============= Table 'severity' ============= -->
<rect class='table' x='1500' y='1193' width='90' height='75' rx='7' ry='7' />
<path d='M 1500.50 1219.50 L 1500.50 1200.50 Q 1500.50 1193.50 1507.50 1193.50 L 1582.50 1193.50 Q 1589.50 1193.50 1589.50 1200.50 L 1589.50 1219.50 L1500.50 1219.50 ' style='fill:url(#tableHeaderGradient1); stroke:none;' />
<a xlink:href='#severity'><text x='1524' y='1207' class='tableTitle'>severity</text><title>Table qiita.severity</title></a>
  <use id='nn' x='1502' y='1227' xlink:href='#nn'/><a xlink:href='#severity_id'><use id='pk' x='1502' y='1226' xlink:href='#pk'/><title>Primary Key  ( severity_id ) </title></a>
<a xlink:href='#severity_id'><text x='1518' y='1237'>severity_id</text><title>severity_id serial not null</title></a>
<a xlink:href='#severity_id'><use id='ref' x='1578' y='1226' xlink:href='#ref'/><title>Referred by logging ( severity_id ) </title></a>
  <use id='nn' x='1502' y='1242' xlink:href='#nn'/><a xlink:href='#severity'><text x='1518' y='1252'>severity</text><title>severity varchar not null</title></a>

<!-- ============= Table 'study_person' ============= -->
<rect class='table' x='2040' y='83' width='120' height='120' rx='7' ry='7' />
<path d='M 2040.50 109.50 L 2040.50 90.50 Q 2040.50 83.50 2047.50 83.50 L 2152.50 83.50 Q 2159.50 83.50 2159.50 90.50 L 2159.50 109.50 L2040.50 109.50 ' style='fill:url(#tableHeaderGradient1); stroke:none;' />
<a xlink:href='#study_person'><text x='2063' y='97' class='tableTitle'>study_person</text><title>Table qiita.study_person
Contact information for the various people involved in a study</title></a>
  <use id='nn' x='2042' y='117' xlink:href='#nn'/><a xlink:href='#study_person_id'><use id='pk' x='2042' y='116' xlink:href='#pk'/><title>Primary Key  ( study_person_id ) </title></a>
<a xlink:href='#study_person_id'><text x='2058' y='127'>study_person_id</text><title>study_person_id bigserial not null</title></a>
<a xlink:href='#study_person_id'><use id='ref' x='2148' y='116' xlink:href='#ref'/><title>Referred by investigation ( contact_person_id -> study_person_id ) 
Referred by study ( emp_person_id -> study_person_id ) 
Referred by study ( lab_person_id -> study_person_id ) 
Referred by study ( principal_investigator_id -> study_person_id ) </title></a>
  <use id='nn' x='2042' y='132' xlink:href='#nn'/><a xlink:href='#name'><text x='2058' y='142'>name</text><title>name varchar not null</title></a>
  <use id='nn' x='2042' y='147' xlink:href='#nn'/><a xlink:href='#email'><text x='2058' y='157'>email</text><title>email varchar not null</title></a>
  <a xlink:href='#address'><text x='2058' y='172'>address</text><title>address varchar&#040;100&#041;</title></a>
  <a xlink:href='#phone'><text x='2058' y='187'>phone</text><title>phone varchar</title></a>

<!-- ============= Table 'investigation' ============= -->
<rect class='table' x='2040' y='233' width='135' height='105' rx='7' ry='7' />
<path d='M 2040.50 259.50 L 2040.50 240.50 Q 2040.50 233.50 2047.50 233.50 L 2167.50 233.50 Q 2174.50 233.50 2174.50 240.50 L 2174.50 259.50 L2040.50 259.50 ' style='fill:url(#tableHeaderGradient1); stroke:none;' />
<a xlink:href='#investigation'><text x='2073' y='247' class='tableTitle'>investigation</text><title>Table qiita.investigation
Overarching investigation information&#046;<br>An investigation comprises one or more individual studies&#046;</title></a>
  <use id='nn' x='2042' y='267' xlink:href='#nn'/><a xlink:href='#investigation_id'><use id='pk' x='2042' y='266' xlink:href='#pk'/><title>Primary Key  ( investigation_id ) </title></a>
<a xlink:href='#investigation_id'><text x='2058' y='277'>investigation_id</text><title>investigation_id bigserial not null</title></a>
<a xlink:href='#investigation_id'><use id='ref' x='2163' y='266' xlink:href='#ref'/><title>Referred by investigation_study ( investigation_id ) </title></a>
  <use id='nn' x='2042' y='282' xlink:href='#nn'/><a xlink:href='#name'><text x='2058' y='292'>name</text><title>name varchar not null</title></a>
  <use id='nn' x='2042' y='297' xlink:href='#nn'/><a xlink:href='#description'><text x='2058' y='307'>description</text><title>description varchar not null
Describes the overarching goal of the investigation</title></a>
  <a xlink:href='#contact_person_id'><use id='idx' x='2042' y='311' xlink:href='#idx'/><title>Index  ( contact_person_id ) </title></a>
<a xlink:href='#contact_person_id'><text x='2058' y='322'>contact_person_id</text><title>contact_person_id bigint</title></a>
<a xlink:href='#contact_person_id'><use id='fk' x='2163' y='311' xlink:href='#fk'/><title>References study_person ( contact_person_id -> study_person_id ) </title></a>

<!-- ============= Table 'investigation_study' ============= -->
<rect class='table' x='2040' y='383' width='120' height='75' rx='7' ry='7' />
<path d='M 2040.50 409.50 L 2040.50 390.50 Q 2040.50 383.50 2047.50 383.50 L 2152.50 383.50 Q 2159.50 383.50 2159.50 390.50 L 2159.50 409.50 L2040.50 409.50 ' style='fill:url(#tableHeaderGradient1); stroke:none;' />
<a xlink:href='#investigation_study'><text x='2047' y='397' class='tableTitle'>investigation_study</text><title>Table qiita.investigation_study</title></a>
  <use id='nn' x='2042' y='417' xlink:href='#nn'/><a xlink:href='#investigation_id'><use id='pk' x='2042' y='416' xlink:href='#pk'/><title>Primary Key  ( investigation_id, study_id ) Index  ( investigation_id ) </title></a>
<a xlink:href='#investigation_id'><text x='2058' y='427'>investigation_id</text><title>investigation_id bigint not null</title></a>
<a xlink:href='#investigation_id'><use id='fk' x='2148' y='416' xlink:href='#fk'/><title>References investigation ( investigation_id ) </title></a>
  <use id='nn' x='2042' y='432' xlink:href='#nn'/><a xlink:href='#study_id'><use id='pk' x='2042' y='431' xlink:href='#pk'/><title>Primary Key  ( investigation_id, study_id ) Index  ( study_id ) </title></a>
<a xlink:href='#study_id'><text x='2058' y='442'>study_id</text><title>study_id bigint not null</title></a>
<a xlink:href='#study_id'><use id='fk' x='2148' y='431' xlink:href='#fk'/><title>References study ( study_id ) </title></a>

<!-- ============= Table 'study_status' ============= -->
<rect class='table' x='2040' y='488' width='120' height='90' rx='7' ry='7' />
<path d='M 2040.50 514.50 L 2040.50 495.50 Q 2040.50 488.50 2047.50 488.50 L 2152.50 488.50 Q 2159.50 488.50 2159.50 495.50 L 2159.50 514.50 L2040.50 514.50 ' style='fill:url(#tableHeaderGradient1); stroke:none;' />
<a xlink:href='#study_status'><text x='2065' y='502' class='tableTitle'>study_status</text><title>Table qiita.study_status</title></a>
  <use id='nn' x='2042' y='522' xlink:href='#nn'/><a xlink:href='#study_status_id'><use id='pk' x='2042' y='521' xlink:href='#pk'/><title>Primary Key  ( study_status_id ) </title></a>
<a xlink:href='#study_status_id'><text x='2058' y='532'>study_status_id</text><title>study_status_id bigserial not null</title></a>
<a xlink:href='#study_status_id'><use id='ref' x='2148' y='521' xlink:href='#ref'/><title>Referred by study ( study_status_id ) </title></a>
  <use id='nn' x='2042' y='537' xlink:href='#nn'/><a xlink:href='#status'><text x='2058' y='547'>status</text><title>status varchar not null</title></a>
  <use id='nn' x='2042' y='552' xlink:href='#nn'/><a xlink:href='#description'><text x='2058' y='562'>description</text><title>description varchar not null</title></a>

<!-- ============= Table 'study_experimental_factor' ============= -->
<rect class='table' x='2025' y='593' width='165' height='75' rx='7' ry='7' />
<path d='M 2025.50 619.50 L 2025.50 600.50 Q 2025.50 593.50 2032.50 593.50 L 2182.50 593.50 Q 2189.50 593.50 2189.50 600.50 L 2189.50 619.50 L2025.50 619.50 ' style='fill:url(#tableHeaderGradient1); stroke:none;' />
<a xlink:href='#study_experimental_factor'><text x='2035' y='607' class='tableTitle'>study_experimental_factor</text><title>Table qiita.study_experimental_factor
EFO ontological link of experimental factors to studies</title></a>
  <use id='nn' x='2027' y='627' xlink:href='#nn'/><a xlink:href='#study_id'><use id='pk' x='2027' y='626' xlink:href='#pk'/><title>Primary Key  ( study_id, efo_id ) Index  ( study_id ) </title></a>
<a xlink:href='#study_id'><text x='2043' y='637'>study_id</text><title>study_id bigint not null</title></a>
<a xlink:href='#study_id'><use id='fk' x='2178' y='626' xlink:href='#fk'/><title>References study ( study_id ) </title></a>
  <use id='nn' x='2027' y='642' xlink:href='#nn'/><a xlink:href='#efo_id'><use id='pk' x='2027' y='641' xlink:href='#pk'/><title>Primary Key  ( study_id, efo_id ) </title></a>
<a xlink:href='#efo_id'><text x='2043' y='652'>efo_id</text><title>efo_id bigint not null</title></a>

<!-- ============= Table 'study_pmid' ============= -->
<rect class='table' x='2025' y='683' width='75' height='75' rx='7' ry='7' />
<path d='M 2025.50 709.50 L 2025.50 690.50 Q 2025.50 683.50 2032.50 683.50 L 2092.50 683.50 Q 2099.50 683.50 2099.50 690.50 L 2099.50 709.50 L2025.50 709.50 ' style='fill:url(#tableHeaderGradient1); stroke:none;' />
<a xlink:href='#study_pmid'><text x='2031' y='697' class='tableTitle'>study_pmid</text><title>Table qiita.study_pmid
Links a study to all PMIDs for papers created from study</title></a>
  <use id='nn' x='2027' y='717' xlink:href='#nn'/><a xlink:href='#study_id'><use id='pk' x='2027' y='716' xlink:href='#pk'/><title>Primary Key  ( study_id, pmid ) Index  ( study_id ) </title></a>
<a xlink:href='#study_id'><text x='2043' y='727'>study_id</text><title>study_id bigint not null</title></a>
<a xlink:href='#study_id'><use id='fk' x='2088' y='716' xlink:href='#fk'/><title>References study ( study_id ) </title></a>
  <use id='nn' x='2027' y='732' xlink:href='#nn'/><a xlink:href='#pmid'><use id='pk' x='2027' y='731' xlink:href='#pk'/><title>Primary Key  ( study_id, pmid ) </title></a>
<a xlink:href='#pmid'><text x='2043' y='742'>pmid</text><title>pmid varchar not null</title></a>

<!-- ============= Table 'analysis_status' ============= -->
<rect class='table' x='45' y='803' width='135' height='75' rx='7' ry='7' />
<path d='M 45.50 829.50 L 45.50 810.50 Q 45.50 803.50 52.50 803.50 L 172.50 803.50 Q 179.50 803.50 179.50 810.50 L 179.50 829.50 L45.50 829.50 ' style='fill:url(#tableHeaderGradient0); stroke:none;' />
<a xlink:href='#analysis_status'><text x='71' y='817' class='tableTitle'>analysis_status</text><title>Table qiita.analysis_status</title></a>
  <use id='nn' x='47' y='837' xlink:href='#nn'/><a xlink:href='#analysis_status_id'><use id='pk' x='47' y='836' xlink:href='#pk'/><title>Primary Key  ( analysis_status_id ) </title></a>
<a xlink:href='#analysis_status_id'><text x='63' y='847'>analysis_status_id</text><title>analysis_status_id bigserial not null</title></a>
<a xlink:href='#analysis_status_id'><use id='ref' x='168' y='836' xlink:href='#ref'/><title>Referred by analysis ( analysis_status_id ) </title></a>
  <use id='nn' x='47' y='852' xlink:href='#nn'/><a xlink:href='#status'><text x='63' y='862'>status</text><title>status varchar not null</title></a>

<!-- ============= Table 'analysis' ============= -->
<rect class='table' x='225' y='698' width='135' height='135' rx='7' ry='7' />
<path d='M 225.50 724.50 L 225.50 705.50 Q 225.50 698.50 232.50 698.50 L 352.50 698.50 Q 359.50 698.50 359.50 705.50 L 359.50 724.50 L225.50 724.50 ' style='fill:url(#tableHeaderGradient0); stroke:none;' />
<a xlink:href='#analysis'><text x='271' y='712' class='tableTitle'>analysis</text><title>Table qiita.analysis
hHolds analysis information</title></a>
  <use id='nn' x='227' y='732' xlink:href='#nn'/><a xlink:href='#analysis_id'><use id='pk' x='227' y='731' xlink:href='#pk'/><title>Primary Key  ( analysis_id ) </title></a>
<a xlink:href='#analysis_id'><text x='243' y='742'>analysis_id</text><title>analysis_id bigserial not null
Unique identifier for analysis</title></a>
<a xlink:href='#analysis_id'><use id='ref' x='348' y='731' xlink:href='#ref'/><title>Referred by analysis_chain ( parent_id -> analysis_id ) 
Referred by analysis_chain ( child_id -> analysis_id ) 
Referred by analysis_filepath ( analysis_id ) 
Referred by analysis_job ( analysis_id ) 
Referred by analysis_sample ( analysis_id ) 
Referred by analysis_users ( analysis_id ) 
Referred by analysis_workflow ( analysis_id ) 
Referred by analysis_workflow ( analysis_id ) </title></a>
  <use id='nn' x='227' y='747' xlink:href='#nn'/><a xlink:href='#email'><use id='idx' x='227' y='746' xlink:href='#idx'/><title>Index  ( email ) </title></a>
<a xlink:href='#email'><text x='243' y='757'>email</text><title>email varchar not null
Email for user who owns the analysis</title></a>
<a xlink:href='#email'><use id='fk' x='348' y='746' xlink:href='#fk'/><title>References qiita_user ( email ) </title></a>
  <use id='nn' x='227' y='762' xlink:href='#nn'/><a xlink:href='#name'><text x='243' y='772'>name</text><title>name varchar not null
Name of the analysis</title></a>
  <use id='nn' x='227' y='777' xlink:href='#nn'/><a xlink:href='#description'><text x='243' y='787'>description</text><title>description varchar not null</title></a>
  <use id='nn' x='227' y='792' xlink:href='#nn'/><a xlink:href='#analysis_status_id'><use id='idx' x='227' y='791' xlink:href='#idx'/><title>Index  ( analysis_status_id ) </title></a>
<a xlink:href='#analysis_status_id'><text x='243' y='802'>analysis_status_id</text><title>analysis_status_id bigint not null</title></a>
<a xlink:href='#analysis_status_id'><use id='fk' x='348' y='791' xlink:href='#fk'/><title>References analysis_status ( analysis_status_id ) </title></a>
  <a xlink:href='#pmid'><text x='243' y='817'>pmid</text><title>pmid varchar
PMID of paper from the analysis</title></a>

<!-- ============= Table 'job_results_filepath' ============= -->
<rect class='table' x='405' y='833' width='120' height='75' rx='7' ry='7' />
<path d='M 405.50 859.50 L 405.50 840.50 Q 405.50 833.50 412.50 833.50 L 517.50 833.50 Q 524.50 833.50 524.50 840.50 L 524.50 859.50 L405.50 859.50 ' style='fill:url(#tableHeaderGradient1); stroke:none;' />
<a xlink:href='#job_results_filepath'><text x='412' y='847' class='tableTitle'>job_results_filepath</text><title>Table qiita.job_results_filepath
Holds connection between jobs and the result filepaths</title></a>
  <use id='nn' x='407' y='867' xlink:href='#nn'/><a xlink:href='#job_id'><use id='pk' x='407' y='866' xlink:href='#pk'/><title>Primary Key  ( job_id, filepath_id ) Index  ( job_id ) </title></a>
<a xlink:href='#job_id'><text x='423' y='877'>job_id</text><title>job_id bigint not null</title></a>
<a xlink:href='#job_id'><use id='fk' x='513' y='866' xlink:href='#fk'/><title>References job ( job_id ) </title></a>
  <use id='nn' x='407' y='882' xlink:href='#nn'/><a xlink:href='#filepath_id'><use id='pk' x='407' y='881' xlink:href='#pk'/><title>Primary Key  ( job_id, filepath_id ) Index  ( filepath_id ) </title></a>
<a xlink:href='#filepath_id'><text x='423' y='892'>filepath_id</text><title>filepath_id bigint not null</title></a>
<a xlink:href='#filepath_id'><use id='fk' x='513' y='881' xlink:href='#fk'/><title>References filepath ( filepath_id ) </title></a>

<!-- ============= Table 'job' ============= -->
<rect class='table' x='405' y='983' width='105' height='135' rx='7' ry='7' />
<path d='M 405.50 1009.50 L 405.50 990.50 Q 405.50 983.50 412.50 983.50 L 502.50 983.50 Q 509.50 983.50 509.50 990.50 L 509.50 1009.50 L405.50 1009.50 ' style='fill:url(#tableHeaderGradient0); stroke:none;' />
<a xlink:href='#job'><text x='449' y='997' class='tableTitle'>job</text><title>Table qiita.job</title></a>
  <use id='nn' x='407' y='1017' xlink:href='#nn'/><a xlink:href='#job_id'><use id='pk' x='407' y='1016' xlink:href='#pk'/><title>Primary Key  ( job_id ) </title></a>
<a xlink:href='#job_id'><text x='423' y='1027'>job_id</text><title>job_id bigserial not null
Unique identifier for job</title></a>
<a xlink:href='#job_id'><use id='ref' x='498' y='1016' xlink:href='#ref'/><title>Referred by analysis_job ( job_id ) 
Referred by job_results_filepath ( job_id ) </title></a>
  <use id='nn' x='407' y='1032' xlink:href='#nn'/><a xlink:href='#data_type_id'><use id='idx' x='407' y='1031' xlink:href='#idx'/><title>Index  ( data_type_id ) </title></a>
<a xlink:href='#data_type_id'><text x='423' y='1042'>data_type_id</text><title>data_type_id bigint not null
What datatype &#040;16s&#044; metabolome&#044; etc&#041; job is run on&#046;</title></a>
<a xlink:href='#data_type_id'><use id='fk' x='498' y='1031' xlink:href='#fk'/><title>References data_type ( data_type_id ) </title></a>
  <use id='nn' x='407' y='1047' xlink:href='#nn'/><a xlink:href='#job_status_id'><use id='idx' x='407' y='1046' xlink:href='#idx'/><title>Index  ( job_status_id ) </title></a>
<a xlink:href='#job_status_id'><text x='423' y='1057'>job_status_id</text><title>job_status_id bigint not null</title></a>
<a xlink:href='#job_status_id'><use id='fk' x='498' y='1046' xlink:href='#fk'/><title>References job_status ( job_status_id ) </title></a>
  <use id='nn' x='407' y='1062' xlink:href='#nn'/><a xlink:href='#command_id'><use id='idx' x='407' y='1061' xlink:href='#idx'/><title>Index  ( command_id ) </title></a>
<a xlink:href='#command_id'><text x='423' y='1072'>command_id</text><title>command_id bigint not null
The Qiime or other function being run &#040;alpha diversity&#044; etc&#041;</title></a>
<a xlink:href='#command_id'><use id='fk' x='498' y='1061' xlink:href='#fk'/><title>References command ( command_id ) </title></a>
  <a xlink:href='#options'><text x='423' y='1087'>options</text><title>options varchar
Holds all options set for the job as a json string</title></a>
  <a xlink:href='#log_id'><use id='idx' x='407' y='1091' xlink:href='#idx'/><title>Index  ( log_id ) </title></a>
<a xlink:href='#log_id'><text x='423' y='1102'>log_id</text><title>log_id bigint
Reference to error if status is error</title></a>
<a xlink:href='#log_id'><use id='fk' x='498' y='1091' xlink:href='#fk'/><title>References logging ( log_id -> logging_id ) </title></a>

<!-- ============= Table 'analysis_job' ============= -->
<rect class='table' x='285' y='908' width='90' height='75' rx='7' ry='7' />
<path d='M 285.50 934.50 L 285.50 915.50 Q 285.50 908.50 292.50 908.50 L 367.50 908.50 Q 374.50 908.50 374.50 915.50 L 374.50 934.50 L285.50 934.50 ' style='fill:url(#tableHeaderGradient0); stroke:none;' />
<a xlink:href='#analysis_job'><text x='297' y='922' class='tableTitle'>analysis_job</text><title>Table qiita.analysis_job
Holds information for a one&#045;to&#045;many relation of analysis to the jobs in it</title></a>
  <use id='nn' x='287' y='942' xlink:href='#nn'/><a xlink:href='#analysis_id'><use id='pk' x='287' y='941' xlink:href='#pk'/><title>Primary Key  ( analysis_id, job_id ) Index  ( analysis_id ) </title></a>
<a xlink:href='#analysis_id'><text x='303' y='952'>analysis_id</text><title>analysis_id bigint not null
Id of the analysis</title></a>
<a xlink:href='#analysis_id'><use id='fk' x='363' y='941' xlink:href='#fk'/><title>References analysis ( analysis_id ) </title></a>
  <use id='nn' x='287' y='957' xlink:href='#nn'/><a xlink:href='#job_id'><use id='pk' x='287' y='956' xlink:href='#pk'/><title>Primary Key  ( analysis_id, job_id ) Index  ( job_id ) </title></a>
<a xlink:href='#job_id'><text x='303' y='967'>job_id</text><title>job_id bigint not null
Id for a job that is part of the analysis</title></a>
<a xlink:href='#job_id'><use id='fk' x='363' y='956' xlink:href='#fk'/><title>References job ( job_id ) </title></a>

<!-- ============= Table 'analysis_chain' ============= -->
<rect class='table' x='60' y='908' width='90' height='75' rx='7' ry='7' />
<path d='M 60.50 934.50 L 60.50 915.50 Q 60.50 908.50 67.50 908.50 L 142.50 908.50 Q 149.50 908.50 149.50 915.50 L 149.50 934.50 L60.50 934.50 ' style='fill:url(#tableHeaderGradient1); stroke:none;' />
<a xlink:href='#analysis_chain'><text x='66' y='922' class='tableTitle'>analysis_chain</text><title>Table qiita.analysis_chain
Keeps track of the chain of analysis edits&#046; Tracks what previous analysis a given analysis came from&#046;<br>If a given analysis is not in child&#095;id&#044; it is the root of the chain&#046; </title></a>
  <use id='nn' x='62' y='942' xlink:href='#nn'/><a xlink:href='#parent_id'><use id='pk' x='62' y='941' xlink:href='#pk'/><title>Index  ( parent_id ) Primary Key  ( parent_id, child_id ) </title></a>
<a xlink:href='#parent_id'><text x='78' y='952'>parent_id</text><title>parent_id bigint not null</title></a>
<a xlink:href='#parent_id'><use id='fk' x='138' y='941' xlink:href='#fk'/><title>References analysis ( parent_id -> analysis_id ) </title></a>
  <use id='nn' x='62' y='957' xlink:href='#nn'/><a xlink:href='#child_id'><use id='pk' x='62' y='956' xlink:href='#pk'/><title>Index  ( child_id ) Primary Key  ( parent_id, child_id ) </title></a>
<a xlink:href='#child_id'><text x='78' y='967'>child_id</text><title>child_id bigint not null</title></a>
<a xlink:href='#child_id'><use id='fk' x='138' y='956' xlink:href='#fk'/><title>References analysis ( child_id -> analysis_id ) </title></a>

<!-- ============= Table 'job_status' ============= -->
<rect class='table' x='210' y='998' width='105' height='75' rx='7' ry='7' />
<path d='M 210.50 1024.50 L 210.50 1005.50 Q 210.50 998.50 217.50 998.50 L 307.50 998.50 Q 314.50 998.50 314.50 1005.50 L 314.50 1024.50 L210.50 1024.50 ' style='fill:url(#tableHeaderGradient0); stroke:none;' />
<a xlink:href='#job_status'><text x='234' y='1012' class='tableTitle'>job_status</text><title>Table qiita.job_status</title></a>
  <use id='nn' x='212' y='1032' xlink:href='#nn'/><a xlink:href='#job_status_id'><use id='pk' x='212' y='1031' xlink:href='#pk'/><title>Primary Key  ( job_status_id ) </title></a>
<a xlink:href='#job_status_id'><text x='228' y='1042'>job_status_id</text><title>job_status_id bigserial not null</title></a>
<a xlink:href='#job_status_id'><use id='ref' x='303' y='1031' xlink:href='#ref'/><title>Referred by job ( job_status_id ) </title></a>
  <use id='nn' x='212' y='1047' xlink:href='#nn'/><a xlink:href='#status'><text x='228' y='1057'>status</text><title>status varchar not null</title></a>

<!-- ============= Table 'analysis_sample' ============= -->
<rect class='table' x='45' y='1148' width='135' height='90' rx='7' ry='7' />
<path d='M 45.50 1174.50 L 45.50 1155.50 Q 45.50 1148.50 52.50 1148.50 L 172.50 1148.50 Q 179.50 1148.50 179.50 1155.50 L 179.50 1174.50 L45.50 1174.50 ' style='fill:url(#tableHeaderGradient0); stroke:none;' />
<a xlink:href='#analysis_sample'><text x='69' y='1162' class='tableTitle'>analysis_sample</text><title>Table qiita.analysis_sample</title></a>
  <use id='nn' x='47' y='1182' xlink:href='#nn'/><a xlink:href='#analysis_id'><use id='idx' x='47' y='1181' xlink:href='#idx'/><title>Index  ( analysis_id ) </title></a>
<a xlink:href='#analysis_id'><text x='63' y='1192'>analysis_id</text><title>analysis_id bigint not null</title></a>
<a xlink:href='#analysis_id'><use id='fk' x='168' y='1181' xlink:href='#fk'/><title>References analysis ( analysis_id ) </title></a>
  <use id='nn' x='47' y='1197' xlink:href='#nn'/><a xlink:href='#processed_data_id'><use id='idx' x='47' y='1196' xlink:href='#idx'/><title>Index  ( processed_data_id ) </title></a>
<a xlink:href='#processed_data_id'><text x='63' y='1207'>processed_data_id</text><title>processed_data_id bigint not null</title></a>
<a xlink:href='#processed_data_id'><use id='fk' x='168' y='1196' xlink:href='#fk'/><title>References processed_data ( processed_data_id ) </title></a>
  <use id='nn' x='47' y='1212' xlink:href='#nn'/><a xlink:href='#sample_id'><use id='idx' x='47' y='1211' xlink:href='#idx'/><title>Index  ( sample_id ) </title></a>
<a xlink:href='#sample_id'><text x='63' y='1222'>sample_id</text><title>sample_id varchar not null</title></a>
<a xlink:href='#sample_id'><use id='fk' x='168' y='1211' xlink:href='#fk'/><title>References required_sample_info ( sample_id ) </title></a>

<!-- ============= Table 'column_controlled_vocabularies' ============= -->
<rect class='table' x='270' y='1313' width='195' height='75' rx='7' ry='7' />
<path d='M 270.50 1339.50 L 270.50 1320.50 Q 270.50 1313.50 277.50 1313.50 L 457.50 1313.50 Q 464.50 1313.50 464.50 1320.50 L 464.50 1339.50 L270.50 1339.50 ' style='fill:url(#tableHeaderGradient0); stroke:none;' />
<a xlink:href='#column_controlled_vocabularies'><text x='280' y='1327' class='tableTitle'>column_controlled_vocabularies</text><title>Table qiita.column_controlled_vocabularies
Table relates a column with a controlled vocabulary&#046;</title></a>
  <use id='nn' x='272' y='1347' xlink:href='#nn'/><a xlink:href='#controlled_vocab_id'><use id='pk' x='272' y='1346' xlink:href='#pk'/><title>Primary Key  ( controlled_vocab_id, column_name ) Index  ( controlled_vocab_id ) </title></a>
<a xlink:href='#controlled_vocab_id'><text x='288' y='1357'>controlled_vocab_id</text><title>controlled_vocab_id bigserial not null</title></a>
<a xlink:href='#controlled_vocab_id'><use id='fk' x='453' y='1346' xlink:href='#fk'/><title>References controlled_vocabularies ( controlled_vocab_id ) </title></a>
  <use id='nn' x='272' y='1362' xlink:href='#nn'/><a xlink:href='#column_name'><use id='pk' x='272' y='1361' xlink:href='#pk'/><title>Primary Key  ( controlled_vocab_id, column_name ) Index  ( column_name ) </title></a>
<a xlink:href='#column_name'><text x='288' y='1372'>column_name</text><title>column_name varchar not null</title></a>
<a xlink:href='#column_name'><use id='fk' x='453' y='1361' xlink:href='#fk'/><title>References mixs_field_description ( column_name ) </title></a>

<!-- ============= Table 'mixs_field_description' ============= -->
<rect class='table' x='300' y='1478' width='135' height='135' rx='7' ry='7' />
<path d='M 300.50 1504.50 L 300.50 1485.50 Q 300.50 1478.50 307.50 1478.50 L 427.50 1478.50 Q 434.50 1478.50 434.50 1485.50 L 434.50 1504.50 L300.50 1504.50 ' style='fill:url(#tableHeaderGradient0); stroke:none;' />
<a xlink:href='#mixs_field_description'><text x='306' y='1492' class='tableTitle'>mixs_field_description</text><title>Table qiita.mixs_field_description</title></a>
  <use id='nn' x='302' y='1512' xlink:href='#nn'/><a xlink:href='#column_name'><use id='pk' x='302' y='1511' xlink:href='#pk'/><title>Primary Key  ( column_name ) </title></a>
<a xlink:href='#column_name'><text x='318' y='1522'>column_name</text><title>column_name varchar not null</title></a>
<a xlink:href='#column_name'><use id='ref' x='423' y='1511' xlink:href='#ref'/><title>Referred by column_controlled_vocabularies ( column_name ) 
Referred by column_ontology ( column_name ) </title></a>
  <use id='nn' x='302' y='1527' xlink:href='#nn'/><a xlink:href='#data_type'><text x='318' y='1537'>data_type</text><title>data_type varchar not null</title></a>
  <use id='nn' x='302' y='1542' xlink:href='#nn'/><a xlink:href='#desc_or_value'><text x='318' y='1552'>desc_or_value</text><title>desc_or_value varchar not null</title></a>
  <use id='nn' x='302' y='1557' xlink:href='#nn'/><a xlink:href='#definition'><text x='318' y='1567'>definition</text><title>definition varchar not null</title></a>
  <a xlink:href='#min_length'><text x='318' y='1582'>min_length</text><title>min_length integer</title></a>
  <use id='nn' x='302' y='1587' xlink:href='#nn'/><a xlink:href='#active'><text x='318' y='1597'>active</text><title>active integer not null</title></a>

<!-- ============= Table 'column_ontology' ============= -->
<rect class='table' x='285' y='1703' width='150' height='105' rx='7' ry='7' />
<path d='M 285.50 1729.50 L 285.50 1710.50 Q 285.50 1703.50 292.50 1703.50 L 427.50 1703.50 Q 434.50 1703.50 434.50 1710.50 L 434.50 1729.50 L285.50 1729.50 ' style='fill:url(#tableHeaderGradient0); stroke:none;' />
<a xlink:href='#column_ontology'><text x='313' y='1717' class='tableTitle'>column_ontology</text><title>Table qiita.column_ontology
This table relates a column with an ontology&#046;</title></a>
  <use id='nn' x='287' y='1737' xlink:href='#nn'/><a xlink:href='#column_name'><use id='pk' x='287' y='1736' xlink:href='#pk'/><title>Primary Key  ( column_name, ontology_short_name ) Index  ( column_name ) </title></a>
<a xlink:href='#column_name'><text x='303' y='1747'>column_name</text><title>column_name varchar not null</title></a>
<a xlink:href='#column_name'><use id='fk' x='423' y='1736' xlink:href='#fk'/><title>References mixs_field_description ( column_name ) </title></a>
  <use id='nn' x='287' y='1752' xlink:href='#nn'/><a xlink:href='#ontology_short_name'><use id='pk' x='287' y='1751' xlink:href='#pk'/><title>Primary Key  ( column_name, ontology_short_name ) </title></a>
<a xlink:href='#ontology_short_name'><text x='303' y='1762'>ontology_short_name</text><title>ontology_short_name varchar not null</title></a>
  <use id='nn' x='287' y='1767' xlink:href='#nn'/><a xlink:href='#bioportal_id'><text x='303' y='1777'>bioportal_id</text><title>bioportal_id integer not null</title></a>
  <use id='nn' x='287' y='1782' xlink:href='#nn'/><a xlink:href='#ontology_branch_id'><text x='303' y='1792'>ontology_branch_id</text><title>ontology_branch_id integer not null</title></a>

<!-- ============= Table 'term_relationship' ============= -->
<rect class='table' x='525' y='1508' width='150' height='120' rx='7' ry='7' />
<path d='M 525.50 1534.50 L 525.50 1515.50 Q 525.50 1508.50 532.50 1508.50 L 667.50 1508.50 Q 674.50 1508.50 674.50 1515.50 L 674.50 1534.50 L525.50 1534.50 ' style='fill:url(#tableHeaderGradient0); stroke:none;' />
<a xlink:href='#term_relationship'><text x='552' y='1522' class='tableTitle'>term_relationship</text><title>Table qiita.term_relationship</title></a>
  <use id='nn' x='527' y='1542' xlink:href='#nn'/><a xlink:href='#term_relationship_id'><use id='pk' x='527' y='1541' xlink:href='#pk'/><title>Primary Key  ( term_relationship_id ) </title></a>
<a xlink:href='#term_relationship_id'><text x='543' y='1552'>term_relationship_id</text><title>term_relationship_id bigserial not null</title></a>
  <use id='nn' x='527' y='1557' xlink:href='#nn'/><a xlink:href='#subject_term_id'><use id='idx' x='527' y='1556' xlink:href='#idx'/><title>Index  ( subject_term_id ) </title></a>
<a xlink:href='#subject_term_id'><text x='543' y='1567'>subject_term_id</text><title>subject_term_id bigint not null</title></a>
<a xlink:href='#subject_term_id'><use id='fk' x='663' y='1556' xlink:href='#fk'/><title>References term ( subject_term_id -> term_id ) </title></a>
  <use id='nn' x='527' y='1572' xlink:href='#nn'/><a xlink:href='#predicate_term_id'><use id='idx' x='527' y='1571' xlink:href='#idx'/><title>Index  ( predicate_term_id ) </title></a>
<a xlink:href='#predicate_term_id'><text x='543' y='1582'>predicate_term_id</text><title>predicate_term_id bigint not null</title></a>
<a xlink:href='#predicate_term_id'><use id='fk' x='663' y='1571' xlink:href='#fk'/><title>References term ( predicate_term_id -> term_id ) </title></a>
  <use id='nn' x='527' y='1587' xlink:href='#nn'/><a xlink:href='#object_term_id'><use id='idx' x='527' y='1586' xlink:href='#idx'/><title>Index  ( object_term_id ) </title></a>
<a xlink:href='#object_term_id'><text x='543' y='1597'>object_term_id</text><title>object_term_id bigint not null</title></a>
<a xlink:href='#object_term_id'><use id='fk' x='663' y='1586' xlink:href='#fk'/><title>References term ( object_term_id -> term_id ) </title></a>
  <use id='nn' x='527' y='1602' xlink:href='#nn'/><a xlink:href='#ontology_id'><use id='idx' x='527' y='1601' xlink:href='#idx'/><title>Index  ( ontology_id ) </title></a>
<a xlink:href='#ontology_id'><text x='543' y='1612'>ontology_id</text><title>ontology_id bigint not null</title></a>
<a xlink:href='#ontology_id'><use id='fk' x='663' y='1601' xlink:href='#fk'/><title>References ontology ( ontology_id ) </title></a>

<!-- ============= Table 'term_path' ============= -->
<rect class='table' x='990' y='1313' width='150' height='150' rx='7' ry='7' />
<path d='M 990.50 1339.50 L 990.50 1320.50 Q 990.50 1313.50 997.50 1313.50 L 1132.50 1313.50 Q 1139.50 1313.50 1139.50 1320.50 L 1139.50 1339.50 L990.50 1339.50 ' style='fill:url(#tableHeaderGradient0); stroke:none;' />
<a xlink:href='#term_path'><text x='1037' y='1327' class='tableTitle'>term_path</text><title>Table qiita.term_path</title></a>
  <use id='nn' x='992' y='1347' xlink:href='#nn'/><a xlink:href='#term_path_id'><use id='pk' x='992' y='1346' xlink:href='#pk'/><title>Primary Key  ( term_path_id ) </title></a>
<a xlink:href='#term_path_id'><text x='1008' y='1357'>term_path_id</text><title>term_path_id bigserial not null</title></a>
  <use id='nn' x='992' y='1362' xlink:href='#nn'/><a xlink:href='#subject_term_id'><use id='idx' x='992' y='1361' xlink:href='#idx'/><title>Index  ( subject_term_id ) </title></a>
<a xlink:href='#subject_term_id'><text x='1008' y='1372'>subject_term_id</text><title>subject_term_id bigint not null</title></a>
<a xlink:href='#subject_term_id'><use id='fk' x='1128' y='1361' xlink:href='#fk'/><title>References term ( subject_term_id -> term_id ) </title></a>
  <use id='nn' x='992' y='1377' xlink:href='#nn'/><a xlink:href='#predicate_term_id'><use id='idx' x='992' y='1376' xlink:href='#idx'/><title>Index  ( predicate_term_id ) </title></a>
<a xlink:href='#predicate_term_id'><text x='1008' y='1387'>predicate_term_id</text><title>predicate_term_id bigint not null</title></a>
<a xlink:href='#predicate_term_id'><use id='fk' x='1128' y='1376' xlink:href='#fk'/><title>References term ( predicate_term_id -> term_id ) </title></a>
  <use id='nn' x='992' y='1392' xlink:href='#nn'/><a xlink:href='#object_term_id'><use id='idx' x='992' y='1391' xlink:href='#idx'/><title>Index  ( object_term_id ) </title></a>
<a xlink:href='#object_term_id'><text x='1008' y='1402'>object_term_id</text><title>object_term_id bigint not null</title></a>
<a xlink:href='#object_term_id'><use id='fk' x='1128' y='1391' xlink:href='#fk'/><title>References term ( object_term_id -> term_id ) </title></a>
  <use id='nn' x='992' y='1407' xlink:href='#nn'/><a xlink:href='#ontology_id'><use id='idx' x='992' y='1406' xlink:href='#idx'/><title>Index  ( ontology_id ) </title></a>
<a xlink:href='#ontology_id'><text x='1008' y='1417'>ontology_id</text><title>ontology_id bigint not null</title></a>
<a xlink:href='#ontology_id'><use id='fk' x='1128' y='1406' xlink:href='#fk'/><title>References ontology ( ontology_id ) </title></a>
  <use id='nn' x='992' y='1422' xlink:href='#nn'/><a xlink:href='#relationship_type_id'><use id='idx' x='992' y='1421' xlink:href='#idx'/><title>Index  ( relationship_type_id ) </title></a>
<a xlink:href='#relationship_type_id'><text x='1008' y='1432'>relationship_type_id</text><title>relationship_type_id integer not null</title></a>
<a xlink:href='#relationship_type_id'><use id='fk' x='1128' y='1421' xlink:href='#fk'/><title>References relationship_type ( relationship_type_id ) </title></a>
  <a xlink:href='#distance'><text x='1008' y='1447'>distance</text><title>distance integer</title></a>

<!-- ============= Table 'ontology' ============= -->
<rect class='table' x='765' y='1313' width='105' height='180' rx='7' ry='7' />
<path d='M 765.50 1339.50 L 765.50 1320.50 Q 765.50 1313.50 772.50 1313.50 L 862.50 1313.50 Q 869.50 1313.50 869.50 1320.50 L 869.50 1339.50 L765.50 1339.50 ' style='fill:url(#tableHeaderGradient0); stroke:none;' />
<a xlink:href='#ontology'><text x='793' y='1327' class='tableTitle'>ontology</text><title>Table qiita.ontology</title></a>
  <use id='nn' x='767' y='1347' xlink:href='#nn'/><a xlink:href='#ontology_id'><use id='pk' x='767' y='1346' xlink:href='#pk'/><title>Primary Key  ( ontology_id ) </title></a>
<a xlink:href='#ontology_id'><text x='783' y='1357'>ontology_id</text><title>ontology_id bigserial not null</title></a>
<a xlink:href='#ontology_id'><use id='ref' x='858' y='1346' xlink:href='#ref'/><title>Referred by term ( ontology_id ) 
Referred by term_path ( ontology_id ) 
Referred by term_relationship ( ontology_id ) </title></a>
  <use id='nn' x='767' y='1362' xlink:href='#nn'/><a xlink:href='#shortname'><text x='783' y='1372'>shortname</text><title>shortname varchar not null</title></a>
  <use id='nn' x='767' y='1377' xlink:href='#nn'/><a xlink:href='#fully_loaded'><text x='783' y='1387'>fully_loaded</text><title>fully_loaded bool not null</title></a>
  <a xlink:href='#fullname'><text x='783' y='1402'>fullname</text><title>fullname varchar</title></a>
  <a xlink:href='#query_url'><text x='783' y='1417'>query_url</text><title>query_url varchar</title></a>
  <a xlink:href='#source_url'><text x='783' y='1432'>source_url</text><title>source_url varchar</title></a>
  <a xlink:href='#definition'><text x='783' y='1447'>definition</text><title>definition text</title></a>
  <use id='nn' x='767' y='1452' xlink:href='#nn'/><a xlink:href='#load_date'><text x='783' y='1462'>load_date</text><title>load_date date not null</title></a>
  <a xlink:href='#version'><text x='783' y='1477'>version</text><title>version varchar</title></a>

<!-- ============= Table 'term' ============= -->
<rect class='table' x='795' y='1613' width='105' height='180' rx='7' ry='7' />
<path d='M 795.50 1639.50 L 795.50 1620.50 Q 795.50 1613.50 802.50 1613.50 L 892.50 1613.50 Q 899.50 1613.50 899.50 1620.50 L 899.50 1639.50 L795.50 1639.50 ' style='fill:url(#tableHeaderGradient0); stroke:none;' />
<a xlink:href='#term'><text x='835' y='1627' class='tableTitle'>term</text><title>Table qiita.term</title></a>
  <use id='nn' x='797' y='1647' xlink:href='#nn'/><a xlink:href='#term_id'><use id='pk' x='797' y='1646' xlink:href='#pk'/><title>Primary Key  ( term_id ) </title></a>
<a xlink:href='#term_id'><text x='813' y='1657'>term_id</text><title>term_id bigserial not null</title></a>
<a xlink:href='#term_id'><use id='ref' x='888' y='1646' xlink:href='#ref'/><title>Referred by annotation ( term_id ) 
Referred by dbxref ( term_id ) 
Referred by term_path ( subject_term_id -> term_id ) 
Referred by term_path ( predicate_term_id -> term_id ) 
Referred by term_path ( object_term_id -> term_id ) 
Referred by term_relationship ( subject_term_id -> term_id ) 
Referred by term_relationship ( predicate_term_id -> term_id ) 
Referred by term_relationship ( object_term_id -> term_id ) 
Referred by term_synonym ( term_id ) 
Referred by term_synonym ( synonym_id -> term_id ) </title></a>
  <use id='nn' x='797' y='1662' xlink:href='#nn'/><a xlink:href='#ontology_id'><use id='unq' x='797' y='1661' xlink:href='#unq'/><title>Unique Index  ( ontology_id ) </title></a>
<a xlink:href='#ontology_id'><text x='813' y='1672'>ontology_id</text><title>ontology_id bigint not null</title></a>
<a xlink:href='#ontology_id'><use id='fk' x='888' y='1661' xlink:href='#fk'/><title>References ontology ( ontology_id ) </title></a>
  <use id='nn' x='797' y='1677' xlink:href='#nn'/><a xlink:href='#term_name'><text x='813' y='1687'>term_name</text><title>term_name varchar not null</title></a>
  <a xlink:href='#identifier'><text x='813' y='1702'>identifier</text><title>identifier varchar</title></a>
  <a xlink:href='#definition'><text x='813' y='1717'>definition</text><title>definition varchar</title></a>
  <a xlink:href='#namespace'><text x='813' y='1732'>namespace</text><title>namespace varchar</title></a>
  <use id='nn' x='797' y='1737' xlink:href='#nn'/><a xlink:href='#is_obsolete'><text x='813' y='1747'>is_obsolete</text><title>is_obsolete bool not null default &#039;false&#039;</title></a>
  <use id='nn' x='797' y='1752' xlink:href='#nn'/><a xlink:href='#is_root_term'><text x='813' y='1762'>is_root_term</text><title>is_root_term bool not null</title></a>
  <use id='nn' x='797' y='1767' xlink:href='#nn'/><a xlink:href='#is_leaf'><text x='813' y='1777'>is_leaf</text><title>is_leaf bool not null</title></a>

<!-- ============= Table 'annotation' ============= -->
<rect class='table' x='960' y='1853' width='165' height='120' rx='7' ry='7' />
<path d='M 960.50 1879.50 L 960.50 1860.50 Q 960.50 1853.50 967.50 1853.50 L 1117.50 1853.50 Q 1124.50 1853.50 1124.50 1860.50 L 1124.50 1879.50 L960.50 1879.50 ' style='fill:url(#tableHeaderGradient0); stroke:none;' />
<a xlink:href='#annotation'><text x='1013' y='1867' class='tableTitle'>annotation</text><title>Table qiita.annotation</title></a>
  <use id='nn' x='962' y='1887' xlink:href='#nn'/><a xlink:href='#annotation_id'><use id='pk' x='962' y='1886' xlink:href='#pk'/><title>Primary Key  ( annotation_id ) </title></a>
<a xlink:href='#annotation_id'><text x='978' y='1897'>annotation_id</text><title>annotation_id bigserial not null</title></a>
  <use id='nn' x='962' y='1902' xlink:href='#nn'/><a xlink:href='#term_id'><use id='idx' x='962' y='1901' xlink:href='#idx'/><title>Index  ( term_id ) </title></a>
<a xlink:href='#term_id'><text x='978' y='1912'>term_id</text><title>term_id bigint not null</title></a>
<a xlink:href='#term_id'><use id='fk' x='1113' y='1901' xlink:href='#fk'/><title>References term ( term_id ) </title></a>
  <use id='nn' x='962' y='1917' xlink:href='#nn'/><a xlink:href='#annotation_name'><text x='978' y='1927'>annotation_name</text><title>annotation_name varchar not null</title></a>
  <a xlink:href='#annotation_num_value'><text x='978' y='1942'>annotation_num_value</text><title>annotation_num_value bigint</title></a>
  <a xlink:href='#annotation_str_value'><text x='978' y='1957'>annotation_str_value</text><title>annotation_str_value varchar</title></a>

<!-- ============= Table 'dbxref' ============= -->
<rect class='table' x='795' y='1838' width='90' height='135' rx='7' ry='7' />
<path d='M 795.50 1864.50 L 795.50 1845.50 Q 795.50 1838.50 802.50 1838.50 L 877.50 1838.50 Q 884.50 1838.50 884.50 1845.50 L 884.50 1864.50 L795.50 1864.50 ' style='fill:url(#tableHeaderGradient0); stroke:none;' />
<a xlink:href='#dbxref'><text x='822' y='1852' class='tableTitle'>dbxref</text><title>Table qiita.dbxref</title></a>
  <use id='nn' x='797' y='1872' xlink:href='#nn'/><a xlink:href='#dbxref_id'><use id='pk' x='797' y='1871' xlink:href='#pk'/><title>Primary Key  ( dbxref_id ) </title></a>
<a xlink:href='#dbxref_id'><text x='813' y='1882'>dbxref_id</text><title>dbxref_id bigserial not null</title></a>
  <use id='nn' x='797' y='1887' xlink:href='#nn'/><a xlink:href='#term_id'><use id='idx' x='797' y='1886' xlink:href='#idx'/><title>Index  ( term_id ) </title></a>
<a xlink:href='#term_id'><text x='813' y='1897'>term_id</text><title>term_id bigint not null</title></a>
<a xlink:href='#term_id'><use id='fk' x='873' y='1886' xlink:href='#fk'/><title>References term ( term_id ) </title></a>
  <use id='nn' x='797' y='1902' xlink:href='#nn'/><a xlink:href='#dbname'><text x='813' y='1912'>dbname</text><title>dbname varchar not null</title></a>
  <use id='nn' x='797' y='1917' xlink:href='#nn'/><a xlink:href='#accession'><text x='813' y='1927'>accession</text><title>accession varchar not null</title></a>
  <use id='nn' x='797' y='1932' xlink:href='#nn'/><a xlink:href='#description'><text x='813' y='1942'>description</text><title>description varchar not null</title></a>
  <use id='nn' x='797' y='1947' xlink:href='#nn'/><a xlink:href='#xref_type'><text x='813' y='1957'>xref_type</text><title>xref_type varchar not null</title></a>

<!-- ============= Table 'relationship_type' ============= -->
<rect class='table' x='975' y='1658' width='150' height='75' rx='7' ry='7' />
<path d='M 975.50 1684.50 L 975.50 1665.50 Q 975.50 1658.50 982.50 1658.50 L 1117.50 1658.50 Q 1124.50 1658.50 1124.50 1665.50 L 1124.50 1684.50 L975.50 1684.50 ' style='fill:url(#tableHeaderGradient0); stroke:none;' />
<a xlink:href='#relationship_type'><text x='1003' y='1672' class='tableTitle'>relationship_type</text><title>Table qiita.relationship_type</title></a>
  <use id='nn' x='977' y='1692' xlink:href='#nn'/><a xlink:href='#relationship_type_id'><use id='pk' x='977' y='1691' xlink:href='#pk'/><title>Primary Key  ( relationship_type_id ) </title></a>
<a xlink:href='#relationship_type_id'><text x='993' y='1702'>relationship_type_id</text><title>relationship_type_id bigserial not null</title></a>
<a xlink:href='#relationship_type_id'><use id='ref' x='1113' y='1691' xlink:href='#ref'/><title>Referred by term_path ( relationship_type_id ) </title></a>
  <use id='nn' x='977' y='1707' xlink:href='#nn'/><a xlink:href='#relationship_type'><text x='993' y='1717'>relationship_type</text><title>relationship_type varchar not null</title></a>

<!-- ============= Table 'analysis_users' ============= -->
<rect class='table' x='60' y='713' width='90' height='75' rx='7' ry='7' />
<path d='M 60.50 739.50 L 60.50 720.50 Q 60.50 713.50 67.50 713.50 L 142.50 713.50 Q 149.50 713.50 149.50 720.50 L 149.50 739.50 L60.50 739.50 ' style='fill:url(#tableHeaderGradient0); stroke:none;' />
<a xlink:href='#analysis_users'><text x='65' y='727' class='tableTitle'>analysis_users</text><title>Table qiita.analysis_users
Links analyses to the users they are shared with</title></a>
  <use id='nn' x='62' y='747' xlink:href='#nn'/><a xlink:href='#analysis_id'><use id='pk' x='62' y='746' xlink:href='#pk'/><title>Primary Key  ( analysis_id, email ) Index  ( analysis_id ) </title></a>
<a xlink:href='#analysis_id'><text x='78' y='757'>analysis_id</text><title>analysis_id bigint not null</title></a>
<a xlink:href='#analysis_id'><use id='fk' x='138' y='746' xlink:href='#fk'/><title>References analysis ( analysis_id ) </title></a>
  <use id='nn' x='62' y='762' xlink:href='#nn'/><a xlink:href='#email'><use id='pk' x='62' y='761' xlink:href='#pk'/><title>Primary Key  ( analysis_id, email ) Index  ( email ) </title></a>
<a xlink:href='#email'><text x='78' y='772'>email</text><title>email varchar not null</title></a>
<a xlink:href='#email'><use id='fk' x='138' y='761' xlink:href='#fk'/><title>References qiita_user ( email ) </title></a>

<!-- ============= Table 'user_level' ============= -->
<rect class='table' x='165' y='53' width='105' height='90' rx='7' ry='7' />
<path d='M 165.50 79.50 L 165.50 60.50 Q 165.50 53.50 172.50 53.50 L 262.50 53.50 Q 269.50 53.50 269.50 60.50 L 269.50 79.50 L165.50 79.50 ' style='fill:url(#tableHeaderGradient0); stroke:none;' />
<a xlink:href='#user_level'><text x='190' y='67' class='tableTitle'>user_level</text><title>Table qiita.user_level
Holds available user levels</title></a>
  <use id='nn' x='167' y='87' xlink:href='#nn'/><a xlink:href='#user_level_id'><use id='pk' x='167' y='86' xlink:href='#pk'/><title>Primary Key  ( user_level_id ) </title></a>
<a xlink:href='#user_level_id'><text x='183' y='97'>user_level_id</text><title>user_level_id serial not null</title></a>
<a xlink:href='#user_level_id'><use id='ref' x='258' y='86' xlink:href='#ref'/><title>Referred by qiita_user ( user_level_id ) </title></a>
  <use id='nn' x='167' y='102' xlink:href='#nn'/><a xlink:href='#name'><text x='183' y='112'>name</text><title>name varchar not null
One of the user levels &#040;admin&#044; user&#044; guest&#044; etc&#041;</title></a>
  <use id='nn' x='167' y='117' xlink:href='#nn'/><a xlink:href='#description'><text x='183' y='127'>description</text><title>description text not null</title></a>

<!-- ============= Table 'qiita_user' ============= -->
<rect class='table' x='330' y='68' width='150' height='195' rx='7' ry='7' />
<path d='M 330.50 94.50 L 330.50 75.50 Q 330.50 68.50 337.50 68.50 L 472.50 68.50 Q 479.50 68.50 479.50 75.50 L 479.50 94.50 L330.50 94.50 ' style='fill:url(#tableHeaderGradient0); stroke:none;' />
<a xlink:href='#qiita_user'><text x='378' y='82' class='tableTitle'>qiita_user</text><title>Table qiita.qiita_user
Holds all user information</title></a>
  <use id='nn' x='332' y='102' xlink:href='#nn'/><a xlink:href='#email'><use id='pk' x='332' y='101' xlink:href='#pk'/><title>Primary Key  ( email ) </title></a>
<a xlink:href='#email'><text x='348' y='112'>email</text><title>email varchar not null</title></a>
<a xlink:href='#email'><use id='ref' x='468' y='101' xlink:href='#ref'/><title>Referred by analysis ( email ) 
Referred by analysis_users ( email ) 
Referred by study ( email ) 
Referred by study_users ( email ) </title></a>
  <use id='nn' x='332' y='117' xlink:href='#nn'/><a xlink:href='#user_level_id'><use id='idx' x='332' y='116' xlink:href='#idx'/><title>Index  ( user_level_id ) </title></a>
<a xlink:href='#user_level_id'><text x='348' y='127'>user_level_id</text><title>user_level_id integer not null default 5
user level</title></a>
<a xlink:href='#user_level_id'><use id='fk' x='468' y='116' xlink:href='#fk'/><title>References user_level ( user_level_id ) </title></a>
  <use id='nn' x='332' y='132' xlink:href='#nn'/><a xlink:href='#password'><text x='348' y='142'>password</text><title>password varchar not null</title></a>
  <a xlink:href='#name'><text x='348' y='157'>name</text><title>name varchar</title></a>
  <a xlink:href='#affiliation'><text x='348' y='172'>affiliation</text><title>affiliation varchar</title></a>
  <a xlink:href='#address'><text x='348' y='187'>address</text><title>address varchar</title></a>
  <a xlink:href='#phone'><text x='348' y='202'>phone</text><title>phone varchar</title></a>
  <a xlink:href='#user_verify_code'><text x='348' y='217'>user_verify_code</text><title>user_verify_code varchar
Code for initial user email verification</title></a>
  <a xlink:href='#pass_reset_code'><text x='348' y='232'>pass_reset_code</text><title>pass_reset_code varchar
Randomly generated code for password reset</title></a>
  <a xlink:href='#pass_reset_timestamp'><text x='348' y='247'>pass_reset_timestamp</text><title>pass_reset_timestamp timestamp
Time the reset code was generated</title></a>

<!-- ============= Table 'filepath_type' ============= -->
<rect class='table' x='600' y='878' width='120' height='75' rx='7' ry='7' />
<path d='M 600.50 904.50 L 600.50 885.50 Q 600.50 878.50 607.50 878.50 L 712.50 878.50 Q 719.50 878.50 719.50 885.50 L 719.50 904.50 L600.50 904.50 ' style='fill:url(#tableHeaderGradient1); stroke:none;' />
<a xlink:href='#filepath_type'><text x='625' y='892' class='tableTitle'>filepath_type</text><title>Table qiita.filepath_type</title></a>
  <use id='nn' x='602' y='912' xlink:href='#nn'/><a xlink:href='#filepath_type_id'><use id='pk' x='602' y='911' xlink:href='#pk'/><title>Primary Key  ( filepath_type_id ) </title></a>
<a xlink:href='#filepath_type_id'><text x='618' y='922'>filepath_type_id</text><title>filepath_type_id bigserial not null</title></a>
<a xlink:href='#filepath_type_id'><use id='ref' x='708' y='911' xlink:href='#ref'/><title>Referred by filepath ( filepath_type_id ) </title></a>
  <a xlink:href='#filepath_type'><text x='618' y='937'>filepath_type</text><title>filepath_type varchar</title></a>

<!-- ============= Table 'checksum_algorithm' ============= -->
<rect class='table' x='750' y='878' width='165' height='75' rx='7' ry='7' />
<path d='M 750.50 904.50 L 750.50 885.50 Q 750.50 878.50 757.50 878.50 L 907.50 878.50 Q 914.50 878.50 914.50 885.50 L 914.50 904.50 L750.50 904.50 ' style='fill:url(#tableHeaderGradient2); stroke:none;' />
<a xlink:href='#checksum_algorithm'><text x='776' y='892' class='tableTitle'>checksum_algorithm</text><title>Table qiita.checksum_algorithm</title></a>
  <use id='nn' x='752' y='912' xlink:href='#nn'/><a xlink:href='#checksum_algorithm_id'><use id='pk' x='752' y='911' xlink:href='#pk'/><title>Primary Key  ( checksum_algorithm_id ) </title></a>
<a xlink:href='#checksum_algorithm_id'><text x='768' y='922'>checksum_algorithm_id</text><title>checksum_algorithm_id bigserial not null</title></a>
<a xlink:href='#checksum_algorithm_id'><use id='ref' x='903' y='911' xlink:href='#ref'/><title>Referred by filepath ( checksum_algorithm_id ) </title></a>
  <use id='nn' x='752' y='927' xlink:href='#nn'/><a xlink:href='#name'><text x='768' y='937'>name</text><title>name varchar not null</title></a>

<!-- ============= Table 'data_type' ============= -->
<rect class='table' x='690' y='998' width='105' height='75' rx='7' ry='7' />
<path d='M 690.50 1024.50 L 690.50 1005.50 Q 690.50 998.50 697.50 998.50 L 787.50 998.50 Q 794.50 998.50 794.50 1005.50 L 794.50 1024.50 L690.50 1024.50 ' style='fill:url(#tableHeaderGradient0); stroke:none;' />
<a xlink:href='#data_type'><text x='716' y='1012' class='tableTitle'>data_type</text><title>Table qiita.data_type</title></a>
  <use id='nn' x='692' y='1032' xlink:href='#nn'/><a xlink:href='#data_type_id'><use id='pk' x='692' y='1031' xlink:href='#pk'/><title>Primary Key  ( data_type_id ) </title></a>
<a xlink:href='#data_type_id'><text x='708' y='1042'>data_type_id</text><title>data_type_id bigserial not null</title></a>
<a xlink:href='#data_type_id'><use id='ref' x='783' y='1031' xlink:href='#ref'/><title>Referred by analysis_filepath ( data_type_id ) 
Referred by command_data_type ( data_type_id ) 
Referred by common_prep_info ( data_type_id ) 
Referred by job ( data_type_id ) 
Referred by preprocessed_data ( data_type_id ) 
Referred by processed_data ( data_type_id ) </title></a>
  <use id='nn' x='692' y='1047' xlink:href='#nn'/><a xlink:href='#data_type'><text x='708' y='1057'>data_type</text><title>data_type varchar not null
Data type &#040;16S&#044; metabolome&#044; etc&#041; the job will use</title></a>

<!-- ============= Table 'filepath' ============= -->
<rect class='table' x='660' y='668' width='165' height='120' rx='7' ry='7' />
<path d='M 660.50 694.50 L 660.50 675.50 Q 660.50 668.50 667.50 668.50 L 817.50 668.50 Q 824.50 668.50 824.50 675.50 L 824.50 694.50 L660.50 694.50 ' style='fill:url(#tableHeaderGradient1); stroke:none;' />
<a xlink:href='#filepath'><text x='722' y='682' class='tableTitle'>filepath</text><title>Table qiita.filepath</title></a>
  <use id='nn' x='662' y='702' xlink:href='#nn'/><a xlink:href='#filepath_id'><use id='pk' x='662' y='701' xlink:href='#pk'/><title>Primary Key  ( filepath_id ) </title></a>
<a xlink:href='#filepath_id'><text x='678' y='712'>filepath_id</text><title>filepath_id bigserial not null</title></a>
<a xlink:href='#filepath_id'><use id='ref' x='813' y='701' xlink:href='#ref'/><title>Referred by analysis_filepath ( filepath_id ) 
Referred by job_results_filepath ( filepath_id ) 
Referred by preprocessed_filepath ( filepath_id ) 
Referred by processed_filepath ( filepath_id ) 
Referred by raw_filepath ( filepath_id ) </title></a>
  <use id='nn' x='662' y='717' xlink:href='#nn'/><a xlink:href='#filepath'><text x='678' y='727'>filepath</text><title>filepath varchar not null</title></a>
  <use id='nn' x='662' y='732' xlink:href='#nn'/><a xlink:href='#filepath_type_id'><use id='idx' x='662' y='731' xlink:href='#idx'/><title>Index  ( filepath_type_id ) </title></a>
<a xlink:href='#filepath_type_id'><text x='678' y='742'>filepath_type_id</text><title>filepath_type_id bigint not null</title></a>
<a xlink:href='#filepath_type_id'><use id='fk' x='813' y='731' xlink:href='#fk'/><title>References filepath_type ( filepath_type_id ) </title></a>
  <use id='nn' x='662' y='747' xlink:href='#nn'/><a xlink:href='#checksum'><text x='678' y='757'>checksum</text><title>checksum varchar not null</title></a>
  <use id='nn' x='662' y='762' xlink:href='#nn'/><a xlink:href='#checksum_algorithm_id'><text x='678' y='772'>checksum_algorithm_id</text><title>checksum_algorithm_id bigint not null</title></a>
<a xlink:href='#checksum_algorithm_id'><use id='fk' x='813' y='761' xlink:href='#fk'/><title>References checksum_algorithm ( checksum_algorithm_id ) </title></a>

<!-- ============= Table 'study_preprocessed_data' ============= -->
<rect class='table' x='1485' y='698' width='150' height='75' rx='7' ry='7' />
<path d='M 1485.50 724.50 L 1485.50 705.50 Q 1485.50 698.50 1492.50 698.50 L 1627.50 698.50 Q 1634.50 698.50 1634.50 705.50 L 1634.50 724.50 L1485.50 724.50 ' style='fill:url(#tableHeaderGradient1); stroke:none;' />
<a xlink:href='#study_preprocessed_data'><text x='1490' y='712' class='tableTitle'>study_preprocessed_data</text><title>Table qiita.study_preprocessed_data</title></a>
  <use id='nn' x='1487' y='732' xlink:href='#nn'/><a xlink:href='#study_id'><use id='pk' x='1487' y='731' xlink:href='#pk'/><title>Primary Key  ( study_id, preprocessed_data_id ) Index  ( study_id ) </title></a>
<a xlink:href='#study_id'><text x='1503' y='742'>study_id</text><title>study_id bigint not null</title></a>
<a xlink:href='#study_id'><use id='fk' x='1623' y='731' xlink:href='#fk'/><title>References study ( study_id ) </title></a>
  <use id='nn' x='1487' y='747' xlink:href='#nn'/><a xlink:href='#preprocessed_data_id'><use id='pk' x='1487' y='746' xlink:href='#pk'/><title>Primary Key  ( study_id, preprocessed_data_id ) Index  ( preprocessed_data_id ) </title></a>
<a xlink:href='#preprocessed_data_id'><text x='1503' y='757'>preprocessed_data_id</text><title>preprocessed_data_id bigint not null</title></a>
<a xlink:href='#preprocessed_data_id'><use id='fk' x='1623' y='746' xlink:href='#fk'/><title>References preprocessed_data ( preprocessed_data_id ) </title></a>

<!-- ============= Table 'study' ============= -->
<rect class='table' x='1755' y='38' width='180' height='375' rx='7' ry='7' />
<path d='M 1755.50 64.50 L 1755.50 45.50 Q 1755.50 38.50 1762.50 38.50 L 1927.50 38.50 Q 1934.50 38.50 1934.50 45.50 L 1934.50 64.50 L1755.50 64.50 ' style='fill:url(#tableHeaderGradient0); stroke:none;' />
<a xlink:href='#study'><text x='1830' y='52' class='tableTitle'>study</text><title>Table qiita.study</title></a>
  <use id='nn' x='1757' y='72' xlink:href='#nn'/><a xlink:href='#study_id'><use id='pk' x='1757' y='71' xlink:href='#pk'/><title>Primary Key  ( study_id ) </title></a>
<a xlink:href='#study_id'><text x='1773' y='82'>study_id</text><title>study_id bigserial not null
Unique name for study</title></a>
<a xlink:href='#study_id'><use id='ref' x='1923' y='71' xlink:href='#ref'/><title>Referred by investigation_study ( study_id ) 
Referred by required_sample_info ( study_id ) 
Referred by study_experimental_factor ( study_id ) 
Referred by study_pmid ( study_id ) 
Referred by study_preprocessed_data ( study_id ) 
Referred by study_processed_data ( study_id ) 
Referred by study_raw_data ( study_id ) 
Referred by study_sample_columns ( study_id ) 
Referred by study_users ( study_id ) </title></a>
  <use id='nn' x='1757' y='87' xlink:href='#nn'/><a xlink:href='#email'><use id='idx' x='1757' y='86' xlink:href='#idx'/><title>Index  ( email ) </title></a>
<a xlink:href='#email'><text x='1773' y='97'>email</text><title>email varchar not null
Email of study owner</title></a>
<a xlink:href='#email'><use id='fk' x='1923' y='86' xlink:href='#fk'/><title>References qiita_user ( email ) </title></a>
  <use id='nn' x='1757' y='102' xlink:href='#nn'/><a xlink:href='#study_status_id'><use id='idx' x='1757' y='101' xlink:href='#idx'/><title>Index  ( study_status_id ) </title></a>
<a xlink:href='#study_status_id'><text x='1773' y='112'>study_status_id</text><title>study_status_id bigint not null</title></a>
<a xlink:href='#study_status_id'><use id='fk' x='1923' y='101' xlink:href='#fk'/><title>References study_status ( study_status_id ) </title></a>
  <a xlink:href='#emp_person_id'><use id='idx' x='1757' y='116' xlink:href='#idx'/><title>Index  ( emp_person_id ) </title></a>
<a xlink:href='#emp_person_id'><text x='1773' y='127'>emp_person_id</text><title>emp_person_id bigint</title></a>
<a xlink:href='#emp_person_id'><use id='fk' x='1923' y='116' xlink:href='#fk'/><title>References study_person ( emp_person_id -> study_person_id ) </title></a>
  <use id='nn' x='1757' y='132' xlink:href='#nn'/><a xlink:href='#first_contact'><text x='1773' y='142'>first_contact</text><title>first_contact varchar not null</title></a>
  <a xlink:href='#funding'><text x='1773' y='157'>funding</text><title>funding varchar</title></a>
  <use id='nn' x='1757' y='162' xlink:href='#nn'/><a xlink:href='#timeseries_type_id'><use id='idx' x='1757' y='161' xlink:href='#idx'/><title>Index  ( timeseries_type_id ) </title></a>
<a xlink:href='#timeseries_type_id'><text x='1773' y='172'>timeseries_type_id</text><title>timeseries_type_id bigint not null
What type of timeseries this study is &#040;or is not&#041;<br>Controlled Vocabulary</title></a>
<a xlink:href='#timeseries_type_id'><use id='fk' x='1923' y='161' xlink:href='#fk'/><title>References timeseries_type ( timeseries_type_id ) </title></a>
  <a xlink:href='#lab_person_id'><use id='idx' x='1757' y='176' xlink:href='#idx'/><title>Index  ( lab_person_id ) </title></a>
<a xlink:href='#lab_person_id'><text x='1773' y='187'>lab_person_id</text><title>lab_person_id bigint</title></a>
<a xlink:href='#lab_person_id'><use id='fk' x='1923' y='176' xlink:href='#fk'/><title>References study_person ( lab_person_id -> study_person_id ) </title></a>
  <use id='nn' x='1757' y='192' xlink:href='#nn'/><a xlink:href='#metadata_complete'><text x='1773' y='202'>metadata_complete</text><title>metadata_complete bool not null</title></a>
  <use id='nn' x='1757' y='207' xlink:href='#nn'/><a xlink:href='#mixs_compliant'><text x='1773' y='217'>mixs_compliant</text><title>mixs_compliant bool not null</title></a>
  <a xlink:href='#most_recent_contact'><text x='1773' y='232'>most_recent_contact</text><title>most_recent_contact varchar</title></a>
  <use id='nn' x='1757' y='237' xlink:href='#nn'/><a xlink:href='#number_samples_collected'><text x='1773' y='247'>number_samples_collected</text><title>number_samples_collected integer not null</title></a>
  <use id='nn' x='1757' y='252' xlink:href='#nn'/><a xlink:href='#number_samples_promised'><text x='1773' y='262'>number_samples_promised</text><title>number_samples_promised integer not null</title></a>
  <use id='nn' x='1757' y='267' xlink:href='#nn'/><a xlink:href='#portal_type_id'><use id='idx' x='1757' y='266' xlink:href='#idx'/><title>Index  ( portal_type_id ) </title></a>
<a xlink:href='#portal_type_id'><text x='1773' y='277'>portal_type_id</text><title>portal_type_id bigint not null</title></a>
<a xlink:href='#portal_type_id'><use id='fk' x='1923' y='266' xlink:href='#fk'/><title>References portal_type ( portal_type_id ) </title></a>
  <use id='nn' x='1757' y='282' xlink:href='#nn'/><a xlink:href='#principal_investigator_id'><use id='idx' x='1757' y='281' xlink:href='#idx'/><title>Index  ( principal_investigator_id ) </title></a>
<a xlink:href='#principal_investigator_id'><text x='1773' y='292'>principal_investigator_id</text><title>principal_investigator_id bigint not null</title></a>
<a xlink:href='#principal_investigator_id'><use id='fk' x='1923' y='281' xlink:href='#fk'/><title>References study_person ( principal_investigator_id -> study_person_id ) </title></a>
  <use id='nn' x='1757' y='297' xlink:href='#nn'/><a xlink:href='#reprocess'><text x='1773' y='307'>reprocess</text><title>reprocess bool not null</title></a>
  <a xlink:href='#spatial_series'><text x='1773' y='322'>spatial_series</text><title>spatial_series bool</title></a>
  <use id='nn' x='1757' y='327' xlink:href='#nn'/><a xlink:href='#study_title'><text x='1773' y='337'>study_title</text><title>study_title varchar not null</title></a>
  <use id='nn' x='1757' y='342' xlink:href='#nn'/><a xlink:href='#study_alias'><text x='1773' y='352'>study_alias</text><title>study_alias varchar not null</title></a>
  <use id='nn' x='1757' y='357' xlink:href='#nn'/><a xlink:href='#study_description'><text x='1773' y='367'>study_description</text><title>study_description text not null</title></a>
  <use id='nn' x='1757' y='372' xlink:href='#nn'/><a xlink:href='#study_abstract'><text x='1773' y='382'>study_abstract</text><title>study_abstract text not null</title></a>
  <a xlink:href='#vamps_id'><text x='1773' y='397'>vamps_id</text><title>vamps_id varchar</title></a>

<!-- ============= Table 'study_users' ============= -->
<rect class='table' x='1005' y='38' width='90' height='75' rx='7' ry='7' />
<path d='M 1005.50 64.50 L 1005.50 45.50 Q 1005.50 38.50 1012.50 38.50 L 1087.50 38.50 Q 1094.50 38.50 1094.50 45.50 L 1094.50 64.50 L1005.50 64.50 ' style='fill:url(#tableHeaderGradient0); stroke:none;' />
<a xlink:href='#study_users'><text x='1017' y='52' class='tableTitle'>study_users</text><title>Table qiita.study_users
Links shared studies to users they are shared with</title></a>
  <use id='nn' x='1007' y='72' xlink:href='#nn'/><a xlink:href='#study_id'><use id='pk' x='1007' y='71' xlink:href='#pk'/><title>Primary Key  ( study_id, email ) Index  ( study_id ) </title></a>
<a xlink:href='#study_id'><text x='1023' y='82'>study_id</text><title>study_id bigint not null</title></a>
<a xlink:href='#study_id'><use id='fk' x='1083' y='71' xlink:href='#fk'/><title>References study ( study_id ) </title></a>
  <use id='nn' x='1007' y='87' xlink:href='#nn'/><a xlink:href='#email'><use id='pk' x='1007' y='86' xlink:href='#pk'/><title>Primary Key  ( study_id, email ) Index  ( email ) </title></a>
<a xlink:href='#email'><text x='1023' y='97'>email</text><title>email varchar not null</title></a>
<a xlink:href='#email'><use id='fk' x='1083' y='86' xlink:href='#fk'/><title>References qiita_user ( email ) </title></a>

<!-- ============= Table 'required_sample_info' ============= -->
<rect class='table' x='1350' y='98' width='210' height='195' rx='7' ry='7' />
<path d='M 1350.50 124.50 L 1350.50 105.50 Q 1350.50 98.50 1357.50 98.50 L 1552.50 98.50 Q 1559.50 98.50 1559.50 105.50 L 1559.50 124.50 L1350.50 124.50 ' style='fill:url(#tableHeaderGradient0); stroke:none;' />
<a xlink:href='#required_sample_info'><text x='1396' y='112' class='tableTitle'>required_sample_info</text><title>Table qiita.required_sample_info
Required info for each sample&#046; One row is one sample&#046;</title></a>
  <use id='nn' x='1352' y='132' xlink:href='#nn'/><a xlink:href='#study_id'><use id='pk' x='1352' y='131' xlink:href='#pk'/><title>Primary Key  ( study_id, sample_id ) Index  ( study_id ) </title></a>
<a xlink:href='#study_id'><text x='1368' y='142'>study_id</text><title>study_id bigint not null</title></a>
<a xlink:href='#study_id'><use id='fk' x='1548' y='131' xlink:href='#fk'/><title>References study ( study_id ) </title></a>
  <use id='nn' x='1352' y='147' xlink:href='#nn'/><a xlink:href='#sample_id'><use id='pk' x='1352' y='146' xlink:href='#pk'/><title>Primary Key  ( study_id, sample_id ) Unique Index  ( sample_id ) </title></a>
<a xlink:href='#sample_id'><text x='1368' y='157'>sample_id</text><title>sample_id varchar not null</title></a>
<a xlink:href='#sample_id'><use id='ref' x='1548' y='146' xlink:href='#ref'/><title>Referred by analysis_sample ( sample_id ) 
Referred by common_prep_info ( sample_id ) </title></a>
  <use id='nn' x='1352' y='162' xlink:href='#nn'/><a xlink:href='#physical_location'><text x='1368' y='172'>physical_location</text><title>physical_location varchar not null
Where the sample itself is stored</title></a>
  <use id='nn' x='1352' y='177' xlink:href='#nn'/><a xlink:href='#has_physical_specimen'><text x='1368' y='187'>has_physical_specimen</text><title>has_physical_specimen bool not null
Whether we have the full speciment or just DNA</title></a>
  <use id='nn' x='1352' y='192' xlink:href='#nn'/><a xlink:href='#has_extracted_data'><text x='1368' y='202'>has_extracted_data</text><title>has_extracted_data bool not null</title></a>
  <use id='nn' x='1352' y='207' xlink:href='#nn'/><a xlink:href='#sample_type'><text x='1368' y='217'>sample_type</text><title>sample_type varchar not null
Controlled vocabulary of sample types</title></a>
  <use id='nn' x='1352' y='222' xlink:href='#nn'/><a xlink:href='#required_sample_info_status_id'><use id='idx' x='1352' y='221' xlink:href='#idx'/><title>Index  ( required_sample_info_status_id ) </title></a>
<a xlink:href='#required_sample_info_status_id'><text x='1368' y='232'>required_sample_info_status_id</text><title>required_sample_info_status_id bigint not null
What step of the pipeline the samples are in</title></a>
<a xlink:href='#required_sample_info_status_id'><use id='fk' x='1548' y='221' xlink:href='#fk'/><title>References required_sample_info_status ( required_sample_info_status_id ) </title></a>
  <use id='nn' x='1352' y='237' xlink:href='#nn'/><a xlink:href='#collection_timestamp'><text x='1368' y='247'>collection_timestamp</text><title>collection_timestamp timestamp not null</title></a>
  <use id='nn' x='1352' y='252' xlink:href='#nn'/><a xlink:href='#host_subject_id'><text x='1368' y='262'>host_subject_id</text><title>host_subject_id varchar not null</title></a>
  <use id='nn' x='1352' y='267' xlink:href='#nn'/><a xlink:href='#description'><text x='1368' y='277'>description</text><title>description varchar not null</title></a>

<!-- ============= Table 'sample_x' ============= -->
<rect class='table' x='1575' y='143' width='165' height='90' rx='7' ry='7' />
<path d='M 1575.50 169.50 L 1575.50 150.50 Q 1575.50 143.50 1582.50 143.50 L 1732.50 143.50 Q 1739.50 143.50 1739.50 150.50 L 1739.50 169.50 L1575.50 169.50 ' style='fill:url(#tableHeaderGradient0); stroke:none;' />
<a xlink:href='#sample_x'><text x='1632' y='157' class='tableTitle'>sample_x</text><title>Table qiita.sample_x
data for samples in study x &#040;sample template&#041;<br>x is the study&#095;id from study table<br><br>MAKE SURE sample&#095;id IS FK TO sample&#095;id IN required&#095;sample&#095;info TABLE</title></a>
  <use id='nn' x='1577' y='177' xlink:href='#nn'/><a xlink:href='#sample_id'><use id='pk' x='1577' y='176' xlink:href='#pk'/><title>Primary Key  ( sample_id ) </title></a>
<a xlink:href='#sample_id'><text x='1593' y='187'>sample_id</text><title>sample_id varchar not null</title></a>
  <use id='nn' x='1577' y='192' xlink:href='#nn'/><a xlink:href='#description'><text x='1593' y='202'>description</text><title>description varchar not null</title></a>
  <a xlink:href='#other_mapping_columns'><text x='1593' y='217'>other_mapping_columns</text><title>other_mapping_columns varchar
Represents whatever other columns go with this study</title></a>

<!-- ============= Table 'study_sample_columns' ============= -->
<rect class='table' x='1575' y='263' width='150' height='90' rx='7' ry='7' />
<path d='M 1575.50 289.50 L 1575.50 270.50 Q 1575.50 263.50 1582.50 263.50 L 1717.50 263.50 Q 1724.50 263.50 1724.50 270.50 L 1724.50 289.50 L1575.50 289.50 ' style='fill:url(#tableHeaderGradient0); stroke:none;' />
<a xlink:href='#study_sample_columns'><text x='1587' y='277' class='tableTitle'>study_sample_columns</text><title>Table qiita.study_sample_columns
Holds information on which metadata columns are available for the study sample template</title></a>
  <use id='nn' x='1577' y='297' xlink:href='#nn'/><a xlink:href='#study_id'><use id='pk' x='1577' y='296' xlink:href='#pk'/><title>Primary Key  ( study_id, column_name, column_type ) Index  ( study_id ) </title></a>
<a xlink:href='#study_id'><text x='1593' y='307'>study_id</text><title>study_id bigint not null</title></a>
<a xlink:href='#study_id'><use id='fk' x='1713' y='296' xlink:href='#fk'/><title>References study ( study_id ) </title></a>
  <use id='nn' x='1577' y='312' xlink:href='#nn'/><a xlink:href='#column_name'><use id='pk' x='1577' y='311' xlink:href='#pk'/><title>Primary Key  ( study_id, column_name, column_type ) </title></a>
<a xlink:href='#column_name'><text x='1593' y='322'>column_name</text><title>column_name varchar&#040;100&#041; not null</title></a>
  <use id='nn' x='1577' y='327' xlink:href='#nn'/><a xlink:href='#column_type'><use id='pk' x='1577' y='326' xlink:href='#pk'/><title>Primary Key  ( study_id, column_name, column_type ) </title></a>
<a xlink:href='#column_type'><text x='1593' y='337'>column_type</text><title>column_type varchar not null</title></a>

<!-- ============= Table 'required_sample_info_status' ============= -->
<rect class='table' x='1530' y='383' width='210' height='75' rx='7' ry='7' />
<path d='M 1530.50 409.50 L 1530.50 390.50 Q 1530.50 383.50 1537.50 383.50 L 1732.50 383.50 Q 1739.50 383.50 1739.50 390.50 L 1739.50 409.50 L1530.50 409.50 ' style='fill:url(#tableHeaderGradient1); stroke:none;' />
<a xlink:href='#required_sample_info_status'><text x='1557' y='397' class='tableTitle'>required_sample_info_status</text><title>Table qiita.required_sample_info_status</title></a>
  <use id='nn' x='1532' y='417' xlink:href='#nn'/><a xlink:href='#required_sample_info_status_id'><use id='pk' x='1532' y='416' xlink:href='#pk'/><title>Primary Key  ( required_sample_info_status_id ) </title></a>
<a xlink:href='#required_sample_info_status_id'><text x='1548' y='427'>required_sample_info_status_id</text><title>required_sample_info_status_id bigserial not null</title></a>
<a xlink:href='#required_sample_info_status_id'><use id='ref' x='1728' y='416' xlink:href='#ref'/><title>Referred by required_sample_info ( required_sample_info_status_id ) </title></a>
  <a xlink:href='#status'><text x='1548' y='442'>status</text><title>status varchar</title></a>

<!-- ============= Table 'prep_y' ============= -->
<rect class='table' x='1020' y='188' width='90' height='75' rx='7' ry='7' />
<path d='M 1020.50 214.50 L 1020.50 195.50 Q 1020.50 188.50 1027.50 188.50 L 1102.50 188.50 Q 1109.50 188.50 1109.50 195.50 L 1109.50 214.50 L1020.50 214.50 ' style='fill:url(#tableHeaderGradient0); stroke:none;' />
<a xlink:href='#prep_y'><text x='1046' y='202' class='tableTitle'>prep_y</text><title>Table qiita.prep_y
Information on how raw data y was prepared &#040;prep template&#041;<br>Linked by y being raw&#095;data&#095;id from raw data table&#046;</title></a>
  <use id='nn' x='1022' y='222' xlink:href='#nn'/><a xlink:href='#sample_id'><use id='pk' x='1022' y='221' xlink:href='#pk'/><title>Primary Key  ( sample_id ) </title></a>
<a xlink:href='#sample_id'><text x='1038' y='232'>sample_id</text><title>sample_id varchar not null</title></a>
  <a xlink:href='#data'><text x='1038' y='247'>data</text><title>data bigint
STUFFFFF</title></a>

<!-- ============= Table 'common_prep_info' ============= -->
<rect class='table' x='1020' y='278' width='180' height='165' rx='7' ry='7' />
<path d='M 1020.50 304.50 L 1020.50 285.50 Q 1020.50 278.50 1027.50 278.50 L 1192.50 278.50 Q 1199.50 278.50 1199.50 285.50 L 1199.50 304.50 L1020.50 304.50 ' style='fill:url(#tableHeaderGradient0); stroke:none;' />
<a xlink:href='#common_prep_info'><text x='1057' y='292' class='tableTitle'>common_prep_info</text><title>Table qiita.common_prep_info</title></a>
  <use id='nn' x='1022' y='312' xlink:href='#nn'/><a xlink:href='#raw_data_id'><use id='pk' x='1022' y='311' xlink:href='#pk'/><title>Index  ( raw_data_id ) Primary Key  ( raw_data_id, sample_id ) </title></a>
<a xlink:href='#raw_data_id'><text x='1038' y='322'>raw_data_id</text><title>raw_data_id bigserial not null</title></a>
<a xlink:href='#raw_data_id'><use id='fk' x='1188' y='311' xlink:href='#fk'/><title>References raw_data ( raw_data_id ) </title></a>
  <use id='nn' x='1022' y='327' xlink:href='#nn'/><a xlink:href='#sample_id'><use id='pk' x='1022' y='326' xlink:href='#pk'/><title>Primary Key  ( raw_data_id, sample_id ) Index  ( sample_id ) </title></a>
<a xlink:href='#sample_id'><text x='1038' y='337'>sample_id</text><title>sample_id varchar not null</title></a>
<a xlink:href='#sample_id'><use id='fk' x='1188' y='326' xlink:href='#fk'/><title>References required_sample_info ( sample_id ) </title></a>
  <a xlink:href='#center_name'><text x='1038' y='352'>center_name</text><title>center_name varchar</title></a>
  <a xlink:href='#center_project_name'><text x='1038' y='367'>center_project_name</text><title>center_project_name varchar</title></a>
  <a xlink:href='#ebi_submission_accession'><text x='1038' y='382'>ebi_submission_accession</text><title>ebi_submission_accession varchar</title></a>
  <a xlink:href='#ebi_study_accession'><text x='1038' y='397'>ebi_study_accession</text><title>ebi_study_accession varchar</title></a>
  <use id='nn' x='1022' y='402' xlink:href='#nn'/><a xlink:href='#emp_status_id'><use id='idx' x='1022' y='401' xlink:href='#idx'/><title>Index  ( emp_status_id ) </title></a>
<a xlink:href='#emp_status_id'><text x='1038' y='412'>emp_status_id</text><title>emp_status_id bigint not null</title></a>
<a xlink:href='#emp_status_id'><use id='fk' x='1188' y='401' xlink:href='#fk'/><title>References emp_status ( emp_status_id ) </title></a>
  <use id='nn' x='1022' y='417' xlink:href='#nn'/><a xlink:href='#data_type_id'><use id='idx' x='1022' y='416' xlink:href='#idx'/><title>Index  ( data_type_id ) </title></a>
<a xlink:href='#data_type_id'><text x='1038' y='427'>data_type_id</text><title>data_type_id bigint not null</title></a>
<a xlink:href='#data_type_id'><use id='fk' x='1188' y='416' xlink:href='#fk'/><title>References data_type ( data_type_id ) </title></a>

<!-- ============= Table 'emp_status' ============= -->
<rect class='table' x='1155' y='188' width='120' height='75' rx='7' ry='7' />
<path d='M 1155.50 214.50 L 1155.50 195.50 Q 1155.50 188.50 1162.50 188.50 L 1267.50 188.50 Q 1274.50 188.50 1274.50 195.50 L 1274.50 214.50 L1155.50 214.50 ' style='fill:url(#tableHeaderGradient1); stroke:none;' />
<a xlink:href='#emp_status'><text x='1184' y='202' class='tableTitle'>emp_status</text><title>Table qiita.emp_status
All possible statuses for projects relating to EMP&#046; Whether they are part of&#044; processed in accordance to&#044; or not part of EMP&#046;</title></a>
  <use id='nn' x='1157' y='222' xlink:href='#nn'/><a xlink:href='#emp_status_id'><use id='pk' x='1157' y='221' xlink:href='#pk'/><title>Primary Key  ( emp_status_id ) </title></a>
<a xlink:href='#emp_status_id'><text x='1173' y='232'>emp_status_id</text><title>emp_status_id bigserial not null</title></a>
<a xlink:href='#emp_status_id'><use id='ref' x='1263' y='221' xlink:href='#ref'/><title>Referred by common_prep_info ( emp_status_id ) </title></a>
  <use id='nn' x='1157' y='237' xlink:href='#nn'/><a xlink:href='#emp_status'><text x='1173' y='247'>emp_status</text><title>emp_status varchar not null</title></a>

<!-- ============= Table 'raw_data_prep_columns' ============= -->
<rect class='table' x='1350' y='368' width='150' height='90' rx='7' ry='7' />
<path d='M 1350.50 394.50 L 1350.50 375.50 Q 1350.50 368.50 1357.50 368.50 L 1492.50 368.50 Q 1499.50 368.50 1499.50 375.50 L 1499.50 394.50 L1350.50 394.50 ' style='fill:url(#tableHeaderGradient0); stroke:none;' />
<a xlink:href='#raw_data_prep_columns'><text x='1359' y='382' class='tableTitle'>raw_data_prep_columns</text><title>Table qiita.raw_data_prep_columns
Holds the columns available for a given raw data prep</title></a>
  <use id='nn' x='1352' y='402' xlink:href='#nn'/><a xlink:href='#raw_data_id'><use id='pk' x='1352' y='401' xlink:href='#pk'/><title>Primary Key  ( raw_data_id, column_name, column_type ) Index  ( raw_data_id ) </title></a>
<a xlink:href='#raw_data_id'><text x='1368' y='412'>raw_data_id</text><title>raw_data_id bigint not null</title></a>
<a xlink:href='#raw_data_id'><use id='fk' x='1488' y='401' xlink:href='#fk'/><title>References raw_data ( raw_data_id ) </title></a>
  <use id='nn' x='1352' y='417' xlink:href='#nn'/><a xlink:href='#column_name'><use id='pk' x='1352' y='416' xlink:href='#pk'/><title>Primary Key  ( raw_data_id, column_name, column_type ) </title></a>
<a xlink:href='#column_name'><text x='1368' y='427'>column_name</text><title>column_name varchar not null</title></a>
  <use id='nn' x='1352' y='432' xlink:href='#nn'/><a xlink:href='#column_type'><use id='pk' x='1352' y='431' xlink:href='#pk'/><title>Primary Key  ( raw_data_id, column_name, column_type ) </title></a>
<a xlink:href='#column_type'><text x='1368' y='442'>column_type</text><title>column_type varchar not null</title></a>

<!-- ============= Table 'filetype' ============= -->
<rect class='table' x='1230' y='368' width='90' height='75' rx='7' ry='7' />
<path d='M 1230.50 394.50 L 1230.50 375.50 Q 1230.50 368.50 1237.50 368.50 L 1312.50 368.50 Q 1319.50 368.50 1319.50 375.50 L 1319.50 394.50 L1230.50 394.50 ' style='fill:url(#tableHeaderGradient0); stroke:none;' />
<a xlink:href='#filetype'><text x='1255' y='382' class='tableTitle'>filetype</text><title>Table qiita.filetype
Type of file &#040;FASTA&#044; FASTQ&#044; SPECTRA&#044; etc&#041;</title></a>
  <use id='nn' x='1232' y='402' xlink:href='#nn'/><a xlink:href='#filetype_id'><use id='pk' x='1232' y='401' xlink:href='#pk'/><title>Primary Key  ( filetype_id ) </title></a>
<a xlink:href='#filetype_id'><text x='1248' y='412'>filetype_id</text><title>filetype_id bigserial not null</title></a>
<a xlink:href='#filetype_id'><use id='ref' x='1308' y='401' xlink:href='#ref'/><title>Referred by raw_data ( filetype_id ) </title></a>
  <use id='nn' x='1232' y='417' xlink:href='#nn'/><a xlink:href='#type'><text x='1248' y='427'>type</text><title>type varchar not null</title></a>

<!-- ============= Table 'raw_filepath' ============= -->
<rect class='table' x='1020' y='473' width='105' height='75' rx='7' ry='7' />
<path d='M 1020.50 499.50 L 1020.50 480.50 Q 1020.50 473.50 1027.50 473.50 L 1117.50 473.50 Q 1124.50 473.50 1124.50 480.50 L 1124.50 499.50 L1020.50 499.50 ' style='fill:url(#tableHeaderGradient1); stroke:none;' />
<a xlink:href='#raw_filepath'><text x='1040' y='487' class='tableTitle'>raw_filepath</text><title>Table qiita.raw_filepath</title></a>
  <use id='nn' x='1022' y='507' xlink:href='#nn'/><a xlink:href='#raw_data_id'><use id='pk' x='1022' y='506' xlink:href='#pk'/><title>Primary Key  ( raw_data_id, filepath_id ) Index  ( raw_data_id ) </title></a>
<a xlink:href='#raw_data_id'><text x='1038' y='517'>raw_data_id</text><title>raw_data_id bigint not null</title></a>
<a xlink:href='#raw_data_id'><use id='fk' x='1113' y='506' xlink:href='#fk'/><title>References raw_data ( raw_data_id ) </title></a>
  <use id='nn' x='1022' y='522' xlink:href='#nn'/><a xlink:href='#filepath_id'><use id='pk' x='1022' y='521' xlink:href='#pk'/><title>Primary Key  ( raw_data_id, filepath_id ) Index  ( filepath_id ) </title></a>
<a xlink:href='#filepath_id'><text x='1038' y='532'>filepath_id</text><title>filepath_id bigint not null</title></a>
<a xlink:href='#filepath_id'><use id='fk' x='1113' y='521' xlink:href='#fk'/><title>References filepath ( filepath_id ) </title></a>

<!-- ============= Table 'preprocessed_processed_data' ============= -->
<rect class='table' x='1215' y='818' width='180' height='75' rx='7' ry='7' />
<path d='M 1215.50 844.50 L 1215.50 825.50 Q 1215.50 818.50 1222.50 818.50 L 1387.50 818.50 Q 1394.50 818.50 1394.50 825.50 L 1394.50 844.50 L1215.50 844.50 ' style='fill:url(#tableHeaderGradient2); stroke:none;' />
<a xlink:href='#preprocessed_processed_data'><text x='1222' y='832' class='tableTitle'>preprocessed_processed_data</text><title>Table qiita.preprocessed_processed_data</title></a>
  <use id='nn' x='1217' y='852' xlink:href='#nn'/><a xlink:href='#preprocessed_data_id'><use id='pk' x='1217' y='851' xlink:href='#pk'/><title>Primary Key  ( preprocessed_data_id, processed_data_id ) Index  ( preprocessed_data_id ) </title></a>
<a xlink:href='#preprocessed_data_id'><text x='1233' y='862'>preprocessed_data_id</text><title>preprocessed_data_id bigint not null</title></a>
<a xlink:href='#preprocessed_data_id'><use id='fk' x='1383' y='851' xlink:href='#fk'/><title>References preprocessed_data ( preprocessed_data_id ) </title></a>
  <use id='nn' x='1217' y='867' xlink:href='#nn'/><a xlink:href='#processed_data_id'><use id='pk' x='1217' y='866' xlink:href='#pk'/><title>Primary Key  ( preprocessed_data_id, processed_data_id ) Index  ( processed_data_id ) </title></a>
<a xlink:href='#processed_data_id'><text x='1233' y='877'>processed_data_id</text><title>processed_data_id bigint not null</title></a>
<a xlink:href='#processed_data_id'><use id='fk' x='1383' y='866' xlink:href='#fk'/><title>References processed_data ( processed_data_id ) </title></a>

<!-- ============= Table 'study_raw_data' ============= -->
<rect class='table' x='1515' y='488' width='105' height='75' rx='7' ry='7' />
<path d='M 1515.50 514.50 L 1515.50 495.50 Q 1515.50 488.50 1522.50 488.50 L 1612.50 488.50 Q 1619.50 488.50 1619.50 495.50 L 1619.50 514.50 L1515.50 514.50 ' style='fill:url(#tableHeaderGradient0); stroke:none;' />
<a xlink:href='#study_raw_data'><text x='1525' y='502' class='tableTitle'>study_raw_data</text><title>Table qiita.study_raw_data
links study to its raw data</title></a>
  <use id='nn' x='1517' y='522' xlink:href='#nn'/><a xlink:href='#study_id'><use id='pk' x='1517' y='521' xlink:href='#pk'/><title>Index  ( study_id ) Primary Key  ( study_id, raw_data_id ) </title></a>
<a xlink:href='#study_id'><text x='1533' y='532'>study_id</text><title>study_id bigint not null</title></a>
<a xlink:href='#study_id'><use id='fk' x='1608' y='521' xlink:href='#fk'/><title>References study ( study_id ) </title></a>
  <use id='nn' x='1517' y='537' xlink:href='#nn'/><a xlink:href='#raw_data_id'><use id='pk' x='1517' y='536' xlink:href='#pk'/><title>Primary Key  ( study_id, raw_data_id ) </title></a>
<a xlink:href='#raw_data_id'><text x='1533' y='547'>raw_data_id</text><title>raw_data_id bigint not null</title></a>
<a xlink:href='#raw_data_id'><use id='fk' x='1608' y='536' xlink:href='#fk'/><title>References raw_data ( raw_data_id ) </title></a>

<!-- ============= Table 'timeseries_type' ============= -->
<rect class='table' x='1620' y='593' width='135' height='75' rx='7' ry='7' />
<path d='M 1620.50 619.50 L 1620.50 600.50 Q 1620.50 593.50 1627.50 593.50 L 1747.50 593.50 Q 1754.50 593.50 1754.50 600.50 L 1754.50 619.50 L1620.50 619.50 ' style='fill:url(#tableHeaderGradient1); stroke:none;' />
<a xlink:href='#timeseries_type'><text x='1645' y='607' class='tableTitle'>timeseries_type</text><title>Table qiita.timeseries_type</title></a>
  <use id='nn' x='1622' y='627' xlink:href='#nn'/><a xlink:href='#timeseries_type_id'><use id='pk' x='1622' y='626' xlink:href='#pk'/><title>Primary Key  ( timeseries_type_id ) </title></a>
<a xlink:href='#timeseries_type_id'><text x='1638' y='637'>timeseries_type_id</text><title>timeseries_type_id bigserial not null</title></a>
<a xlink:href='#timeseries_type_id'><use id='ref' x='1743' y='626' xlink:href='#ref'/><title>Referred by study ( timeseries_type_id ) </title></a>
  <use id='nn' x='1622' y='642' xlink:href='#nn'/><a xlink:href='#timeseries_type'><text x='1638' y='652'>timeseries_type</text><title>timeseries_type varchar not null</title></a>

<!-- ============= Table 'portal_type' ============= -->
<rect class='table' x='1845' y='713' width='120' height='90' rx='7' ry='7' />
<path d='M 1845.50 739.50 L 1845.50 720.50 Q 1845.50 713.50 1852.50 713.50 L 1957.50 713.50 Q 1964.50 713.50 1964.50 720.50 L 1964.50 739.50 L1845.50 739.50 ' style='fill:url(#tableHeaderGradient1); stroke:none;' />
<a xlink:href='#portal_type'><text x='1874' y='727' class='tableTitle'>portal_type</text><title>Table qiita.portal_type
What portals are available to show a study in</title></a>
  <use id='nn' x='1847' y='747' xlink:href='#nn'/><a xlink:href='#portal_type_id'><use id='pk' x='1847' y='746' xlink:href='#pk'/><title>Primary Key  ( portal_type_id ) </title></a>
<a xlink:href='#portal_type_id'><text x='1863' y='757'>portal_type_id</text><title>portal_type_id bigserial not null</title></a>
<a xlink:href='#portal_type_id'><use id='ref' x='1953' y='746' xlink:href='#ref'/><title>Referred by study ( portal_type_id ) </title></a>
  <use id='nn' x='1847' y='762' xlink:href='#nn'/><a xlink:href='#portal'><text x='1863' y='772'>portal</text><title>portal varchar not null</title></a>
  <use id='nn' x='1847' y='777' xlink:href='#nn'/><a xlink:href='#description'><text x='1863' y='787'>description</text><title>description varchar not null</title></a>

<!-- ============= Table 'raw_data' ============= -->
<rect class='table' x='1230' y='473' width='105' height='75' rx='7' ry='7' />
<path d='M 1230.50 499.50 L 1230.50 480.50 Q 1230.50 473.50 1237.50 473.50 L 1327.50 473.50 Q 1334.50 473.50 1334.50 480.50 L 1334.50 499.50 L1230.50 499.50 ' style='fill:url(#tableHeaderGradient0); stroke:none;' />
<a xlink:href='#raw_data'><text x='1258' y='487' class='tableTitle'>raw_data</text><title>Table qiita.raw_data</title></a>
  <use id='nn' x='1232' y='507' xlink:href='#nn'/><a xlink:href='#raw_data_id'><use id='unq' x='1232' y='506' xlink:href='#unq'/><title>Unique Index  ( raw_data_id ) </title></a>
<a xlink:href='#raw_data_id'><text x='1248' y='517'>raw_data_id</text><title>raw_data_id bigserial not null</title></a>
<a xlink:href='#raw_data_id'><use id='ref' x='1323' y='506' xlink:href='#ref'/><title>Referred by common_prep_info ( raw_data_id ) 
Referred by raw_data_prep_columns ( raw_data_id ) 
Referred by raw_filepath ( raw_data_id ) 
Referred by raw_preprocessed_data ( raw_data_id ) 
Referred by study_raw_data ( raw_data_id ) </title></a>
  <use id='nn' x='1232' y='522' xlink:href='#nn'/><a xlink:href='#filetype_id'><use id='idx' x='1232' y='521' xlink:href='#idx'/><title>Index  ( filetype_id ) </title></a>
<a xlink:href='#filetype_id'><text x='1248' y='532'>filetype_id</text><title>filetype_id bigint not null</title></a>
<a xlink:href='#filetype_id'><use id='fk' x='1323' y='521' xlink:href='#fk'/><title>References filetype ( filetype_id ) </title></a>

<!-- ============= Table 'raw_preprocessed_data' ============= -->
<rect class='table' x='1230' y='578' width='150' height='75' rx='7' ry='7' />
<path d='M 1230.50 604.50 L 1230.50 585.50 Q 1230.50 578.50 1237.50 578.50 L 1372.50 578.50 Q 1379.50 578.50 1379.50 585.50 L 1379.50 604.50 L1230.50 604.50 ' style='fill:url(#tableHeaderGradient2); stroke:none;' />
<a xlink:href='#raw_preprocessed_data'><text x='1241' y='592' class='tableTitle'>raw_preprocessed_data</text><title>Table qiita.raw_preprocessed_data</title></a>
  <use id='nn' x='1232' y='612' xlink:href='#nn'/><a xlink:href='#raw_data_id'><use id='pk' x='1232' y='611' xlink:href='#pk'/><title>Primary Key  ( raw_data_id, preprocessed_data_id ) Index  ( raw_data_id ) </title></a>
<a xlink:href='#raw_data_id'><text x='1248' y='622'>raw_data_id</text><title>raw_data_id bigint not null</title></a>
<a xlink:href='#raw_data_id'><use id='fk' x='1368' y='611' xlink:href='#fk'/><title>References raw_data ( raw_data_id ) </title></a>
  <use id='nn' x='1232' y='627' xlink:href='#nn'/><a xlink:href='#preprocessed_data_id'><use id='pk' x='1232' y='626' xlink:href='#pk'/><title>Primary Key  ( raw_data_id, preprocessed_data_id ) Index  ( preprocessed_data_id ) </title></a>
<a xlink:href='#preprocessed_data_id'><text x='1248' y='637'>preprocessed_data_id</text><title>preprocessed_data_id bigint not null</title></a>
<a xlink:href='#preprocessed_data_id'><use id='fk' x='1368' y='626' xlink:href='#fk'/><title>References preprocessed_data ( preprocessed_data_id ) </title></a>

<!-- ============= Table 'processed_filepath' ============= -->
<rect class='table' x='1005' y='923' width='135' height='75' rx='7' ry='7' />
<path d='M 1005.50 949.50 L 1005.50 930.50 Q 1005.50 923.50 1012.50 923.50 L 1132.50 923.50 Q 1139.50 923.50 1139.50 930.50 L 1139.50 949.50 L1005.50 949.50 ' style='fill:url(#tableHeaderGradient1); stroke:none;' />
<a xlink:href='#processed_filepath'><text x='1021' y='937' class='tableTitle'>processed_filepath</text><title>Table qiita.processed_filepath</title></a>
  <use id='nn' x='1007' y='957' xlink:href='#nn'/><a xlink:href='#processed_data_id'><use id='pk' x='1007' y='956' xlink:href='#pk'/><title>Primary Key  ( processed_data_id, filepath_id ) </title></a>
<a xlink:href='#processed_data_id'><text x='1023' y='967'>processed_data_id</text><title>processed_data_id bigint not null</title></a>
<a xlink:href='#processed_data_id'><use id='fk' x='1128' y='956' xlink:href='#fk'/><title>References processed_data ( processed_data_id ) </title></a>
  <use id='nn' x='1007' y='972' xlink:href='#nn'/><a xlink:href='#filepath_id'><use id='pk' x='1007' y='971' xlink:href='#pk'/><title>Primary Key  ( processed_data_id, filepath_id ) </title></a>
<a xlink:href='#filepath_id'><text x='1023' y='982'>filepath_id</text><title>filepath_id bigint not null</title></a>
<a xlink:href='#filepath_id'><use id='fk' x='1128' y='971' xlink:href='#fk'/><title>References filepath ( filepath_id ) </title></a>

<!-- ============= Table 'command' ============= -->
<rect class='table' x='210' y='1088' width='105' height='150' rx='7' ry='7' />
<path d='M 210.50 1114.50 L 210.50 1095.50 Q 210.50 1088.50 217.50 1088.50 L 307.50 1088.50 Q 314.50 1088.50 314.50 1095.50 L 314.50 1114.50 L210.50 1114.50 ' style='fill:url(#tableHeaderGradient0); stroke:none;' />
<a xlink:href='#command'><text x='236' y='1102' class='tableTitle'>command</text><title>Table qiita.command
Available commands for jobs</title></a>
  <use id='nn' x='212' y='1122' xlink:href='#nn'/><a xlink:href='#command_id'><use id='pk' x='212' y='1121' xlink:href='#pk'/><title>Primary Key  ( command_id ) </title></a>
<a xlink:href='#command_id'><text x='228' y='1132'>command_id</text><title>command_id bigserial not null
Unique identifier for function</title></a>
<a xlink:href='#command_id'><use id='ref' x='303' y='1121' xlink:href='#ref'/><title>Referred by command_data_type ( command_id ) 
Referred by job ( command_id ) </title></a>
  <use id='nn' x='212' y='1137' xlink:href='#nn'/><a xlink:href='#name'><text x='228' y='1147'>name</text><title>name varchar not null</title></a>
  <use id='nn' x='212' y='1152' xlink:href='#nn'/><a xlink:href='#command'><text x='228' y='1162'>command</text><title>command varchar not null
What command to call to run this function</title></a>
  <use id='nn' x='212' y='1167' xlink:href='#nn'/><a xlink:href='#input'><text x='228' y='1177'>input</text><title>input varchar not null
JSON of input options for the command</title></a>
  <use id='nn' x='212' y='1182' xlink:href='#nn'/><a xlink:href='#required'><text x='228' y='1192'>required</text><title>required varchar not null
JSON of required options for the command</title></a>
  <use id='nn' x='212' y='1197' xlink:href='#nn'/><a xlink:href='#optional'><text x='228' y='1207'>optional</text><title>optional varchar not null
JSON of optional options for command</title></a>
  <use id='nn' x='212' y='1212' xlink:href='#nn'/><a xlink:href='#output'><text x='228' y='1222'>output</text><title>output varchar not null
JSON of output options for the command</title></a>

<!-- ============= Table 'logging' ============= -->
<rect class='table' x='1365' y='1193' width='105' height='120' rx='7' ry='7' />
<path d='M 1365.50 1219.50 L 1365.50 1200.50 Q 1365.50 1193.50 1372.50 1193.50 L 1462.50 1193.50 Q 1469.50 1193.50 1469.50 1200.50 L 1469.50 1219.50 L1365.50 1219.50 ' style='fill:url(#tableHeaderGradient1); stroke:none;' />
<a xlink:href='#logging'><text x='1397' y='1207' class='tableTitle'>logging</text><title>Table qiita.logging</title></a>
  <use id='nn' x='1367' y='1227' xlink:href='#nn'/><a xlink:href='#logging_id'><use id='pk' x='1367' y='1226' xlink:href='#pk'/><title>Primary Key  ( logging_id ) </title></a>
<a xlink:href='#logging_id'><text x='1383' y='1237'>logging_id</text><title>logging_id bigserial not null</title></a>
<a xlink:href='#logging_id'><use id='ref' x='1458' y='1226' xlink:href='#ref'/><title>Referred by job ( log_id -> logging_id ) </title></a>
  <use id='nn' x='1367' y='1242' xlink:href='#nn'/><a xlink:href='#time'><text x='1383' y='1252'>time</text><title>time timestamp not null
Time the error was thrown</title></a>
  <use id='nn' x='1367' y='1257' xlink:href='#nn'/><a xlink:href='#severity_id'><use id='idx' x='1367' y='1256' xlink:href='#idx'/><title>Index  ( severity_id ) </title></a>
<a xlink:href='#severity_id'><text x='1383' y='1267'>severity_id</text><title>severity_id integer not null</title></a>
<a xlink:href='#severity_id'><use id='fk' x='1458' y='1256' xlink:href='#fk'/><title>References severity ( severity_id ) </title></a>
  <use id='nn' x='1367' y='1272' xlink:href='#nn'/><a xlink:href='#msg'><text x='1383' y='1282'>msg</text><title>msg varchar not null
Error message thrown</title></a>
  <a xlink:href='#information'><text x='1383' y='1297'>information</text><title>information varchar
Other applicable information &#040;depending on error&#041;</title></a>

<!-- ============= Table 'processed_params_uclust' ============= -->
<rect class='table' x='2025' y='788' width='180' height='120' rx='7' ry='7' />
<path d='M 2025.50 814.50 L 2025.50 795.50 Q 2025.50 788.50 2032.50 788.50 L 2197.50 788.50 Q 2204.50 788.50 2204.50 795.50 L 2204.50 814.50 L2025.50 814.50 ' style='fill:url(#tableHeaderGradient0); stroke:none;' />
<a xlink:href='#processed_params_uclust'><text x='2044' y='802' class='tableTitle'>processed_params_uclust</text><title>Table qiita.processed_params_uclust
Parameters used for processing data using method uclust</title></a>
  <use id='nn' x='2027' y='822' xlink:href='#nn'/><a xlink:href='#processed_params_id'><use id='pk' x='2027' y='821' xlink:href='#pk'/><title>Primary Key  ( processed_params_id ) </title></a>
<a xlink:href='#processed_params_id'><text x='2043' y='832'>processed_params_id</text><title>processed_params_id bigserial not null</title></a>
  <use id='nn' x='2027' y='837' xlink:href='#nn'/><a xlink:href='#reference_id'><use id='idx' x='2027' y='836' xlink:href='#idx'/><title>Index  ( reference_id ) </title></a>
<a xlink:href='#reference_id'><text x='2043' y='847'>reference_id</text><title>reference_id bigint not null
What version of reference or type of reference used</title></a>
<a xlink:href='#reference_id'><use id='fk' x='2193' y='836' xlink:href='#fk'/><title>References reference ( reference_id ) </title></a>
  <use id='nn' x='2027' y='852' xlink:href='#nn'/><a xlink:href='#similarity'><text x='2043' y='862'>similarity</text><title>similarity float8 not null default 0&#046;97</title></a>
  <use id='nn' x='2027' y='867' xlink:href='#nn'/><a xlink:href='#enable_rev_strand_match'><text x='2043' y='877'>enable_rev_strand_match</text><title>enable_rev_strand_match bool not null default TRUE</title></a>
  <use id='nn' x='2027' y='882' xlink:href='#nn'/><a xlink:href='#suppress_new_clusters'><text x='2043' y='892'>suppress_new_clusters</text><title>suppress_new_clusters bool not null default TRUE</title></a>

<!-- ============= Table 'reference' ============= -->
<rect class='table' x='2070' y='938' width='135' height='135' rx='7' ry='7' />
<path d='M 2070.50 964.50 L 2070.50 945.50 Q 2070.50 938.50 2077.50 938.50 L 2197.50 938.50 Q 2204.50 938.50 2204.50 945.50 L 2204.50 964.50 L2070.50 964.50 ' style='fill:url(#tableHeaderGradient1); stroke:none;' />
<a xlink:href='#reference'><text x='2112' y='952' class='tableTitle'>reference</text><title>Table qiita.reference</title></a>
  <use id='nn' x='2072' y='972' xlink:href='#nn'/><a xlink:href='#reference_id'><use id='pk' x='2072' y='971' xlink:href='#pk'/><title>Primary Key  ( reference_id ) </title></a>
<a xlink:href='#reference_id'><text x='2088' y='982'>reference_id</text><title>reference_id bigserial not null</title></a>
<a xlink:href='#reference_id'><use id='ref' x='2193' y='971' xlink:href='#ref'/><title>Referred by processed_params_uclust ( reference_id ) </title></a>
  <use id='nn' x='2072' y='987' xlink:href='#nn'/><a xlink:href='#reference_name'><text x='2088' y='997'>reference_name</text><title>reference_name varchar not null</title></a>
  <a xlink:href='#reference_version'><text x='2088' y='1012'>reference_version</text><title>reference_version varchar</title></a>
  <use id='nn' x='2072' y='1017' xlink:href='#nn'/><a xlink:href='#sequence_filepath'><text x='2088' y='1027'>sequence_filepath</text><title>sequence_filepath varchar not null</title></a>
  <a xlink:href='#taxonomy_filepath'><text x='2088' y='1042'>taxonomy_filepath</text><title>taxonomy_filepath varchar</title></a>
  <a xlink:href='#tree_filepath'><text x='2088' y='1057'>tree_filepath</text><title>tree_filepath varchar</title></a>

<!-- ============= Table 'preprocessed_spectra_params' ============= -->
<rect class='table' x='1830' y='818' width='180' height='75' rx='7' ry='7' />
<path d='M 1830.50 844.50 L 1830.50 825.50 Q 1830.50 818.50 1837.50 818.50 L 2002.50 818.50 Q 2009.50 818.50 2009.50 825.50 L 2009.50 844.50 L1830.50 844.50 ' style='fill:url(#tableHeaderGradient0); stroke:none;' />
<a xlink:href='#preprocessed_spectra_params'><text x='1837' y='832' class='tableTitle'>preprocessed_spectra_params</text><title>Table qiita.preprocessed_spectra_params
Parameters used for processing spectra data&#046;</title></a>
  <use id='nn' x='1832' y='852' xlink:href='#nn'/><a xlink:href='#preprocessed_params_id'><use id='pk' x='1832' y='851' xlink:href='#pk'/><title>Primary Key  ( preprocessed_params_id ) </title></a>
<a xlink:href='#preprocessed_params_id'><text x='1848' y='862'>preprocessed_params_id</text><title>preprocessed_params_id bigserial not null</title></a>
  <a xlink:href='#col'><text x='1848' y='877'>col</text><title>col varchar</title></a>

<!-- ============= Table 'preprocessed_sequence_454_params' ============= -->
<rect class='table' x='1815' y='908' width='225' height='75' rx='7' ry='7' />
<path d='M 1815.50 934.50 L 1815.50 915.50 Q 1815.50 908.50 1822.50 908.50 L 2032.50 908.50 Q 2039.50 908.50 2039.50 915.50 L 2039.50 934.50 L1815.50 934.50 ' style='fill:url(#tableHeaderGradient1); stroke:none;' />
<a xlink:href='#preprocessed_sequence_454_params'><text x='1825' y='922' class='tableTitle'>preprocessed_sequence_454_params</text><title>Table qiita.preprocessed_sequence_454_params
Parameters used for processing sequence data&#046;</title></a>
  <use id='nn' x='1817' y='942' xlink:href='#nn'/><a xlink:href='#preprocessed_params_id'><use id='pk' x='1817' y='941' xlink:href='#pk'/><title>Primary Key  ( preprocessed_params_id ) </title></a>
<a xlink:href='#preprocessed_params_id'><text x='1833' y='952'>preprocessed_params_id</text><title>preprocessed_params_id bigserial not null</title></a>
  <use id='nn' x='1817' y='957' xlink:href='#nn'/><a xlink:href='#trim_length'><text x='1833' y='967'>trim_length</text><title>trim_length integer not null</title></a>

<!-- ============= Table 'preprocessed_sequence_illumina_params' ============= -->
<rect class='table' x='1800' y='998' width='240' height='120' rx='7' ry='7' />
<path d='M 1800.50 1024.50 L 1800.50 1005.50 Q 1800.50 998.50 1807.50 998.50 L 2032.50 998.50 Q 2039.50 998.50 2039.50 1005.50 L 2039.50 1024.50 L1800.50 1024.50 ' style='fill:url(#tableHeaderGradient0); stroke:none;' />
<a xlink:href='#preprocessed_sequence_illumina_params'><text x='1807' y='1012' class='tableTitle'>preprocessed_sequence_illumina_params</text><title>Table qiita.preprocessed_sequence_illumina_params
Parameters used for processing illumina sequence data&#046;</title></a>
  <use id='nn' x='1802' y='1032' xlink:href='#nn'/><a xlink:href='#preprocessed_params_id'><use id='pk' x='1802' y='1031' xlink:href='#pk'/><title>Primary Key  ( preprocessed_params_id ) </title></a>
<a xlink:href='#preprocessed_params_id'><text x='1818' y='1042'>preprocessed_params_id</text><title>preprocessed_params_id bigserial not null</title></a>
  <use id='nn' x='1802' y='1047' xlink:href='#nn'/><a xlink:href='#trim_length'><text x='1818' y='1057'>trim_length</text><title>trim_length integer not null</title></a>
  <use id='nn' x='1802' y='1062' xlink:href='#nn'/><a xlink:href='#max_bad_run_length'><text x='1818' y='1072'>max_bad_run_length</text><title>max_bad_run_length integer not null default 3</title></a>
  <use id='nn' x='1802' y='1077' xlink:href='#nn'/><a xlink:href='#min_per_read_length_fraction'><text x='1818' y='1087'>min_per_read_length_fraction</text><title>min_per_read_length_fraction real not null default 0&#046;75</title></a>
  <use id='nn' x='1802' y='1092' xlink:href='#nn'/><a xlink:href='#sequence_max_n'><text x='1818' y='1102'>sequence_max_n</text><title>sequence_max_n integer not null default 0</title></a>

<!-- ============= Table 'study_processed_data' ============= -->
<rect class='table' x='1455' y='923' width='135' height='75' rx='7' ry='7' />
<path d='M 1455.50 949.50 L 1455.50 930.50 Q 1455.50 923.50 1462.50 923.50 L 1582.50 923.50 Q 1589.50 923.50 1589.50 930.50 L 1589.50 949.50 L1455.50 949.50 ' style='fill:url(#tableHeaderGradient2); stroke:none;' />
<a xlink:href='#study_processed_data'><text x='1462' y='937' class='tableTitle'>study_processed_data</text><title>Table qiita.study_processed_data</title></a>
  <use id='nn' x='1457' y='957' xlink:href='#nn'/><a xlink:href='#study_id'><use id='pk' x='1457' y='956' xlink:href='#pk'/><title>Primary Key  ( study_id, processed_data_id ) Index  ( study_id ) </title></a>
<a xlink:href='#study_id'><text x='1473' y='967'>study_id</text><title>study_id bigint not null</title></a>
<a xlink:href='#study_id'><use id='fk' x='1578' y='956' xlink:href='#fk'/><title>References study ( study_id ) </title></a>
  <use id='nn' x='1457' y='972' xlink:href='#nn'/><a xlink:href='#processed_data_id'><use id='pk' x='1457' y='971' xlink:href='#pk'/><title>Primary Key  ( study_id, processed_data_id ) Unique Index  ( processed_data_id ) </title></a>
<a xlink:href='#processed_data_id'><text x='1473' y='982'>processed_data_id</text><title>processed_data_id bigint not null</title></a>
<a xlink:href='#processed_data_id'><use id='fk' x='1578' y='971' xlink:href='#fk'/><title>References processed_data ( processed_data_id ) </title></a>

<!-- ============= Table 'command_data_type' ============= -->
<rect class='table' x='390' y='1148' width='135' height='75' rx='7' ry='7' />
<path d='M 390.50 1174.50 L 390.50 1155.50 Q 390.50 1148.50 397.50 1148.50 L 517.50 1148.50 Q 524.50 1148.50 524.50 1155.50 L 524.50 1174.50 L390.50 1174.50 ' style='fill:url(#tableHeaderGradient1); stroke:none;' />
<a xlink:href='#command_data_type'><text x='402' y='1162' class='tableTitle'>command_data_type</text><title>Table qiita.command_data_type</title></a>
  <use id='nn' x='392' y='1182' xlink:href='#nn'/><a xlink:href='#command_id'><use id='pk' x='392' y='1181' xlink:href='#pk'/><title>Primary Key  ( command_id, data_type_id ) Index  ( command_id ) </title></a>
<a xlink:href='#command_id'><text x='408' y='1192'>command_id</text><title>command_id bigint not null</title></a>
<a xlink:href='#command_id'><use id='fk' x='513' y='1181' xlink:href='#fk'/><title>References command ( command_id ) </title></a>
  <use id='nn' x='392' y='1197' xlink:href='#nn'/><a xlink:href='#data_type_id'><use id='pk' x='392' y='1196' xlink:href='#pk'/><title>Primary Key  ( command_id, data_type_id ) Index  ( data_type_id ) </title></a>
<a xlink:href='#data_type_id'><text x='408' y='1207'>data_type_id</text><title>data_type_id bigint not null</title></a>
<a xlink:href='#data_type_id'><use id='fk' x='513' y='1196' xlink:href='#fk'/><title>References data_type ( data_type_id ) </title></a>

<!-- ============= Table 'preprocessed_data' ============= -->
<rect class='table' x='1200' y='683' width='195' height='120' rx='7' ry='7' />
<path d='M 1200.50 709.50 L 1200.50 690.50 Q 1200.50 683.50 1207.50 683.50 L 1387.50 683.50 Q 1394.50 683.50 1394.50 690.50 L 1394.50 709.50 L1200.50 709.50 ' style='fill:url(#tableHeaderGradient1); stroke:none;' />
<a xlink:href='#preprocessed_data'><text x='1246' y='697' class='tableTitle'>preprocessed_data</text><title>Table qiita.preprocessed_data</title></a>
  <use id='nn' x='1202' y='717' xlink:href='#nn'/><a xlink:href='#preprocessed_data_id'><use id='pk' x='1202' y='716' xlink:href='#pk'/><title>Primary Key  ( preprocessed_data_id ) </title></a>
<a xlink:href='#preprocessed_data_id'><text x='1218' y='727'>preprocessed_data_id</text><title>preprocessed_data_id bigserial not null</title></a>
<a xlink:href='#preprocessed_data_id'><use id='ref' x='1383' y='716' xlink:href='#ref'/><title>Referred by preprocessed_filepath ( preprocessed_data_id ) 
Referred by preprocessed_processed_data ( preprocessed_data_id ) 
Referred by raw_preprocessed_data ( preprocessed_data_id ) 
Referred by study_preprocessed_data ( preprocessed_data_id ) </title></a>
  <use id='nn' x='1202' y='732' xlink:href='#nn'/><a xlink:href='#preprocessed_params_table'><text x='1218' y='742'>preprocessed_params_table</text><title>preprocessed_params_table varchar not null
Name of table holding the params</title></a>
  <use id='nn' x='1202' y='747' xlink:href='#nn'/><a xlink:href='#preprocessed_params_id'><text x='1218' y='757'>preprocessed_params_id</text><title>preprocessed_params_id bigint not null</title></a>
  <use id='nn' x='1202' y='762' xlink:href='#nn'/><a xlink:href='#submitted_to_insdc'><text x='1218' y='772'>submitted_to_insdc</text><title>submitted_to_insdc bool not null</title></a>
  <use id='nn' x='1202' y='777' xlink:href='#nn'/><a xlink:href='#data_type_id'><use id='idx' x='1202' y='776' xlink:href='#idx'/><title>Index  ( data_type_id ) </title></a>
<a xlink:href='#data_type_id'><text x='1218' y='787'>data_type_id</text><title>data_type_id bigint not null</title></a>
<a xlink:href='#data_type_id'><use id='fk' x='1383' y='776' xlink:href='#fk'/><title>References data_type ( data_type_id ) </title></a>

<!-- ============= Table 'processed_data' ============= -->
<rect class='table' x='1215' y='923' width='165' height='120' rx='7' ry='7' />
<path d='M 1215.50 949.50 L 1215.50 930.50 Q 1215.50 923.50 1222.50 923.50 L 1372.50 923.50 Q 1379.50 923.50 1379.50 930.50 L 1379.50 949.50 L1215.50 949.50 ' style='fill:url(#tableHeaderGradient0); stroke:none;' />
<a xlink:href='#processed_data'><text x='1255' y='937' class='tableTitle'>processed_data</text><title>Table qiita.processed_data</title></a>
  <use id='nn' x='1217' y='957' xlink:href='#nn'/><a xlink:href='#processed_data_id'><use id='pk' x='1217' y='956' xlink:href='#pk'/><title>Primary Key  ( processed_data_id ) </title></a>
<a xlink:href='#processed_data_id'><text x='1233' y='967'>processed_data_id</text><title>processed_data_id bigserial not null</title></a>
<a xlink:href='#processed_data_id'><use id='ref' x='1368' y='956' xlink:href='#ref'/><title>Referred by analysis_sample ( processed_data_id ) 
Referred by preprocessed_processed_data ( processed_data_id ) 
Referred by processed_filepath ( processed_data_id ) 
Referred by study_processed_data ( processed_data_id ) </title></a>
  <use id='nn' x='1217' y='972' xlink:href='#nn'/><a xlink:href='#processed_params_table'><text x='1233' y='982'>processed_params_table</text><title>processed_params_table varchar not null
Name of table holding processing params</title></a>
  <use id='nn' x='1217' y='987' xlink:href='#nn'/><a xlink:href='#processed_params_id'><text x='1233' y='997'>processed_params_id</text><title>processed_params_id bigint not null
Link to a table with the parameters used to generate processed data</title></a>
  <use id='nn' x='1217' y='1002' xlink:href='#nn'/><a xlink:href='#processed_date'><text x='1233' y='1012'>processed_date</text><title>processed_date timestamp not null</title></a>
  <use id='nn' x='1217' y='1017' xlink:href='#nn'/><a xlink:href='#data_type_id'><use id='idx' x='1217' y='1016' xlink:href='#idx'/><title>Index  ( data_type_id ) </title></a>
<a xlink:href='#data_type_id'><text x='1233' y='1027'>data_type_id</text><title>data_type_id bigint not null</title></a>
<a xlink:href='#data_type_id'><use id='fk' x='1368' y='1016' xlink:href='#fk'/><title>References data_type ( data_type_id ) </title></a>

<!-- ============= Table 'preprocessed_filepath' ============= -->
<rect class='table' x='990' y='683' width='150' height='75' rx='7' ry='7' />
<path d='M 990.50 709.50 L 990.50 690.50 Q 990.50 683.50 997.50 683.50 L 1132.50 683.50 Q 1139.50 683.50 1139.50 690.50 L 1139.50 709.50 L990.50 709.50 ' style='fill:url(#tableHeaderGradient1); stroke:none;' />
<a xlink:href='#preprocessed_filepath'><text x='1005' y='697' class='tableTitle'>preprocessed_filepath</text><title>Table qiita.preprocessed_filepath</title></a>
  <use id='nn' x='992' y='717' xlink:href='#nn'/><a xlink:href='#preprocessed_data_id'><use id='pk' x='992' y='716' xlink:href='#pk'/><title>Primary Key  ( preprocessed_data_id, filepath_id ) Index  ( preprocessed_data_id ) </title></a>
<a xlink:href='#preprocessed_data_id'><text x='1008' y='727'>preprocessed_data_id</text><title>preprocessed_data_id bigint not null</title></a>
<a xlink:href='#preprocessed_data_id'><use id='fk' x='1128' y='716' xlink:href='#fk'/><title>References preprocessed_data ( preprocessed_data_id ) </title></a>
  <use id='nn' x='992' y='732' xlink:href='#nn'/><a xlink:href='#filepath_id'><use id='pk' x='992' y='731' xlink:href='#pk'/><title>Primary Key  ( preprocessed_data_id, filepath_id ) Index  ( filepath_id ) </title></a>
<a xlink:href='#filepath_id'><text x='1008' y='742'>filepath_id</text><title>filepath_id bigint not null</title></a>
<a xlink:href='#filepath_id'><use id='fk' x='1128' y='731' xlink:href='#fk'/><title>References filepath ( filepath_id ) </title></a>

<<<<<<< HEAD
<!-- ============= Table 'analysis_filepath' ============= -->
<rect class='table' x='405' y='713' width='105' height='90' rx='7' ry='7' />
<path d='M 405.50 739.50 L 405.50 720.50 Q 405.50 713.50 412.50 713.50 L 502.50 713.50 Q 509.50 713.50 509.50 720.50 L 509.50 739.50 L405.50 739.50 ' style='fill:url(#tableHeaderGradient1); stroke:none;' />
<a xlink:href='#analysis_filepath'><text x='413' y='727' class='tableTitle'>analysis_filepath</text><title>Table qiita.analysis_filepath
Stores link between analysis and the data file used for the analysis&#046;</title></a>
  <use id='nn' x='407' y='747' xlink:href='#nn'/><a xlink:href='#analysis_id'><use id='pk' x='407' y='746' xlink:href='#pk'/><title>Index  ( analysis_id ) Primary Key  ( analysis_id, filepath_id ) </title></a>
<a xlink:href='#analysis_id'><text x='423' y='757'>analysis_id</text><title>analysis_id bigint not null</title></a>
<a xlink:href='#analysis_id'><use id='fk' x='498' y='746' xlink:href='#fk'/><title>References analysis ( analysis_id ) </title></a>
  <use id='nn' x='407' y='762' xlink:href='#nn'/><a xlink:href='#filepath_id'><use id='pk' x='407' y='761' xlink:href='#pk'/><title>Index  ( filepath_id ) Primary Key  ( analysis_id, filepath_id ) </title></a>
<a xlink:href='#filepath_id'><text x='423' y='772'>filepath_id</text><title>filepath_id bigint not null</title></a>
<a xlink:href='#filepath_id'><use id='fk' x='498' y='761' xlink:href='#fk'/><title>References filepath ( filepath_id ) </title></a>
  <a xlink:href='#data_type_id'><use id='idx' x='407' y='776' xlink:href='#idx'/><title>Index  ( data_type_id ) </title></a>
<a xlink:href='#data_type_id'><text x='423' y='787'>data_type_id</text><title>data_type_id bigint</title></a>
<a xlink:href='#data_type_id'><use id='fk' x='498' y='776' xlink:href='#fk'/><title>References data_type ( data_type_id ) </title></a>
=======
<!-- ============= Table 'analysis_workflow' ============= -->
<rect class='table' x='390' y='623' width='120' height='75' rx='7' ry='7' />
<path d='M 390.50 649.50 L 390.50 630.50 Q 390.50 623.50 397.50 623.50 L 502.50 623.50 Q 509.50 623.50 509.50 630.50 L 509.50 649.50 L390.50 649.50 ' style='fill:url(#tableHeaderGradient1); stroke:none;' />
<a xlink:href='#analysis_workflow'><text x='401' y='637' class='tableTitle'>analysis_workflow</text><title>Table qiita.analysis_workflow
Stores what step in&#095;production analyses are on&#046;</title></a>
  <use id='nn' x='392' y='657' xlink:href='#nn'/><a xlink:href='#analysis_id'><use id='pk' x='392' y='656' xlink:href='#pk'/><title>Primary Key  ( analysis_id ) </title></a>
<a xlink:href='#analysis_id'><text x='408' y='667'>analysis_id</text><title>analysis_id bigint not null</title></a>
<a xlink:href='#analysis_id'><use id='fk' x='498' y='656' xlink:href='#fk'/><title>References analysis ( analysis_id ) </title></a>
  <use id='nn' x='392' y='672' xlink:href='#nn'/><a xlink:href='#step'><text x='408' y='682'>step</text><title>step integer not null</title></a>
>>>>>>> 3eb6dbb9

</g></svg>

<br/><br/>
<table id='dbs' >
<thead>
<tr><th colspan='3'><a name='term_synonym'>term_synonym</a></th></tr>
</thead>
<tbody>
	<tr>
		<td><a name='synonym_id'>synonym&#095;id</a></td>
		<td width='40%'> bigserial  NOT NULL  </td>
		<td width='99%'>  </td>
	</tr>
	<tr>
		<td><a name='term_id'>term&#095;id</a></td>
		<td width='40%'> bigint  NOT NULL  </td>
		<td width='99%'>  </td>
	</tr>
	<tr>
		<td><a name='synonym_value'>synonym&#095;value</a></td>
		<td width='40%'> varchar  NOT NULL  </td>
		<td width='99%'>  </td>
	</tr>
	<tr>
		<td><a name='synonym_type_id'>synonym&#095;type&#095;id</a></td>
		<td width='40%'> bigint  NOT NULL  </td>
		<td width='99%'>  </td>
	</tr>
<tr><td colspan='3' class='subpart'><b>Indexes</b></td></tr>
	<tr>		<td>pk&#095;term&#095;synonym primary key</td>
		<td> ON synonym&#095;id</td>
		<td>  </td>
	</tr>
	<tr>		<td>idx&#095;term&#095;synonym </td>
		<td> ON term&#095;id</td>
		<td>  </td>
	</tr>
<tr><td colspan='3' class='subpart'><b>Foreign Keys</b></td></tr>
	<tr>
		<td>fk_term_synonym_term</td>
		<td > ( term&#095;id ) ref <a href='#term'>term</a> (term&#095;id) </td>
		<td>  </td>
	</tr>
	<tr>
		<td>fk_term_synonym_type_term</td>
		<td > ( synonym&#095;id ) ref <a href='#term'>term</a> (term&#095;id) </td>
		<td>  </td>
	</tr>
</tbody>
</table>

<br/><br/>
<table id='dbs' >
<thead>
<tr><th colspan='3'><a name='controlled_vocab_values'>controlled_vocab_values</a></th></tr>
</thead>
<tbody>
	<tr>
		<td><a name='vocab_value_id'>vocab&#095;value&#095;id</a></td>
		<td width='40%'> bigserial  NOT NULL  </td>
		<td width='99%'>  </td>
	</tr>
	<tr>
		<td><a name='controlled_vocab_id'>controlled&#095;vocab&#095;id</a></td>
		<td width='40%'> bigint  NOT NULL  </td>
		<td width='99%'>  </td>
	</tr>
	<tr>
		<td><a name='term'>term</a></td>
		<td width='40%'> varchar  NOT NULL  </td>
		<td width='99%'>  </td>
	</tr>
	<tr>
		<td><a name='order_by'>order&#095;by</a></td>
		<td width='40%'> varchar  NOT NULL  </td>
		<td width='99%'>  </td>
	</tr>
	<tr>
		<td><a name='default_item'>default&#095;item</a></td>
		<td width='40%'> varchar   </td>
		<td width='99%'>  </td>
	</tr>
<tr><td colspan='3' class='subpart'><b>Indexes</b></td></tr>
	<tr>		<td>pk&#095;controlled&#095;vocab&#095;values primary key</td>
		<td> ON vocab&#095;value&#095;id</td>
		<td>  </td>
	</tr>
	<tr>		<td>idx&#095;controlled&#095;vocab&#095;values </td>
		<td> ON controlled&#095;vocab&#095;id</td>
		<td>  </td>
	</tr>
<tr><td colspan='3' class='subpart'><b>Foreign Keys</b></td></tr>
	<tr>
		<td>fk_controlled_vocab_values</td>
		<td > ( controlled&#095;vocab&#095;id ) ref <a href='#controlled&#095;vocabularies'>controlled&#095;vocabularies</a> (controlled&#095;vocab&#095;id) </td>
		<td>  </td>
	</tr>
</tbody>
</table>

<br/><br/>
<table id='dbs' >
<thead>
<tr><th colspan='3'><a name='controlled_vocabularies'>controlled_vocabularies</a></th></tr>
</thead>
<tbody>
	<tr>
		<td><a name='controlled_vocab_id'>controlled&#095;vocab&#095;id</a></td>
		<td width='40%'> bigserial  NOT NULL  </td>
		<td width='99%'>  </td>
	</tr>
	<tr>
		<td><a name='vocab_name'>vocab&#095;name</a></td>
		<td width='40%'> varchar  NOT NULL  </td>
		<td width='99%'>  </td>
	</tr>
<tr><td colspan='3' class='subpart'><b>Indexes</b></td></tr>
	<tr>		<td>pk&#095;controlled&#095;vocabularies primary key</td>
		<td> ON controlled&#095;vocab&#095;id</td>
		<td>  </td>
	</tr>
</tbody>
</table>

<br/><br/>
<table id='dbs' >
<thead>
<tr><th colspan='3'><a name='severity'>severity</a></th></tr>
</thead>
<tbody>
	<tr>
		<td><a name='severity_id'>severity&#095;id</a></td>
		<td width='40%'> serial  NOT NULL  </td>
		<td width='99%'>  </td>
	</tr>
	<tr>
		<td><a name='severity'>severity</a></td>
		<td width='40%'> varchar  NOT NULL  </td>
		<td width='99%'>  </td>
	</tr>
<tr><td colspan='3' class='subpart'><b>Indexes</b></td></tr>
	<tr>		<td>pk&#095;severity primary key</td>
		<td> ON severity&#095;id</td>
		<td>  </td>
	</tr>
</tbody>
</table>

<br/><br/>
<table id='dbs' >
<thead>
<tr><th colspan='3'><a name='study_person'>study_person</a></th></tr>
<tr><td colspan='3'>Contact information for the various people involved in a study </td></tr>
</thead>
<tbody>
	<tr>
		<td><a name='study_person_id'>study&#095;person&#095;id</a></td>
		<td width='40%'> bigserial  NOT NULL  </td>
		<td width='99%'>  </td>
	</tr>
	<tr>
		<td><a name='name'>name</a></td>
		<td width='40%'> varchar  NOT NULL  </td>
		<td width='99%'>  </td>
	</tr>
	<tr>
		<td><a name='email'>email</a></td>
		<td width='40%'> varchar  NOT NULL  </td>
		<td width='99%'>  </td>
	</tr>
	<tr>
		<td><a name='address'>address</a></td>
		<td width='40%'> varchar&#040; 100 &#041;   </td>
		<td width='99%'>  </td>
	</tr>
	<tr>
		<td><a name='phone'>phone</a></td>
		<td width='40%'> varchar   </td>
		<td width='99%'>  </td>
	</tr>
<tr><td colspan='3' class='subpart'><b>Indexes</b></td></tr>
	<tr>		<td>pk&#095;study&#095;person primary key</td>
		<td> ON study&#095;person&#095;id</td>
		<td>  </td>
	</tr>
</tbody>
</table>

<br/><br/>
<table id='dbs' >
<thead>
<tr><th colspan='3'><a name='investigation'>investigation</a></th></tr>
<tr><td colspan='3'>Overarching investigation information&#046;
An investigation comprises one or more individual studies&#046; </td></tr>
</thead>
<tbody>
	<tr>
		<td><a name='investigation_id'>investigation&#095;id</a></td>
		<td width='40%'> bigserial  NOT NULL  </td>
		<td width='99%'>  </td>
	</tr>
	<tr>
		<td><a name='name'>name</a></td>
		<td width='40%'> varchar  NOT NULL  </td>
		<td width='99%'>  </td>
	</tr>
	<tr>
		<td><a name='description'>description</a></td>
		<td width='40%'> varchar  NOT NULL  </td>
		<td width='99%'> Describes the overarching goal of the investigation </td>
	</tr>
	<tr>
		<td><a name='contact_person_id'>contact&#095;person&#095;id</a></td>
		<td width='40%'> bigint   </td>
		<td width='99%'>  </td>
	</tr>
<tr><td colspan='3' class='subpart'><b>Indexes</b></td></tr>
	<tr>		<td>pk&#095;investigation primary key</td>
		<td> ON investigation&#095;id</td>
		<td>  </td>
	</tr>
	<tr>		<td>idx&#095;investigation </td>
		<td> ON contact&#095;person&#095;id</td>
		<td>  </td>
	</tr>
<tr><td colspan='3' class='subpart'><b>Foreign Keys</b></td></tr>
	<tr>
		<td>fk_investigation_study_person</td>
		<td > ( contact&#095;person&#095;id ) ref <a href='#study&#095;person'>study&#095;person</a> (study&#095;person&#095;id) </td>
		<td>  </td>
	</tr>
</tbody>
</table>

<br/><br/>
<table id='dbs' >
<thead>
<tr><th colspan='3'><a name='investigation_study'>investigation_study</a></th></tr>
</thead>
<tbody>
	<tr>
		<td><a name='investigation_id'>investigation&#095;id</a></td>
		<td width='40%'> bigint  NOT NULL  </td>
		<td width='99%'>  </td>
	</tr>
	<tr>
		<td><a name='study_id'>study&#095;id</a></td>
		<td width='40%'> bigint  NOT NULL  </td>
		<td width='99%'>  </td>
	</tr>
<tr><td colspan='3' class='subpart'><b>Indexes</b></td></tr>
	<tr>		<td>idx&#095;investigation&#095;study primary key</td>
		<td> ON investigation&#095;id&#044; study&#095;id</td>
		<td>  </td>
	</tr>
	<tr>		<td>idx&#095;investigation&#095;study&#095;investigation </td>
		<td> ON investigation&#095;id</td>
		<td>  </td>
	</tr>
	<tr>		<td>idx&#095;investigation&#095;study&#095;study </td>
		<td> ON study&#095;id</td>
		<td>  </td>
	</tr>
<tr><td colspan='3' class='subpart'><b>Foreign Keys</b></td></tr>
	<tr>
		<td>fk_investigation_study</td>
		<td > ( investigation&#095;id ) ref <a href='#investigation'>investigation</a> (investigation&#095;id) </td>
		<td>  </td>
	</tr>
	<tr>
		<td>fk_investigation_study_study</td>
		<td > ( study&#095;id ) ref <a href='#study'>study</a> (study&#095;id) </td>
		<td>  </td>
	</tr>
</tbody>
</table>

<br/><br/>
<table id='dbs' >
<thead>
<tr><th colspan='3'><a name='study_status'>study_status</a></th></tr>
</thead>
<tbody>
	<tr>
		<td><a name='study_status_id'>study&#095;status&#095;id</a></td>
		<td width='40%'> bigserial  NOT NULL  </td>
		<td width='99%'>  </td>
	</tr>
	<tr>
		<td><a name='status'>status</a></td>
		<td width='40%'> varchar  NOT NULL  </td>
		<td width='99%'>  </td>
	</tr>
	<tr>
		<td><a name='description'>description</a></td>
		<td width='40%'> varchar  NOT NULL  </td>
		<td width='99%'>  </td>
	</tr>
<tr><td colspan='3' class='subpart'><b>Indexes</b></td></tr>
	<tr>		<td>pk&#095;study&#095;status primary key</td>
		<td> ON study&#095;status&#095;id</td>
		<td>  </td>
	</tr>
</tbody>
</table>

<br/><br/>
<table id='dbs' >
<thead>
<tr><th colspan='3'><a name='study_experimental_factor'>study_experimental_factor</a></th></tr>
<tr><td colspan='3'>EFO ontological link of experimental factors to studies </td></tr>
</thead>
<tbody>
	<tr>
		<td><a name='study_id'>study&#095;id</a></td>
		<td width='40%'> bigint  NOT NULL  </td>
		<td width='99%'>  </td>
	</tr>
	<tr>
		<td><a name='efo_id'>efo&#095;id</a></td>
		<td width='40%'> bigint  NOT NULL  </td>
		<td width='99%'>  </td>
	</tr>
<tr><td colspan='3' class='subpart'><b>Indexes</b></td></tr>
	<tr>		<td>idx&#095;study&#095;experimental&#095;factor primary key</td>
		<td> ON study&#095;id&#044; efo&#095;id</td>
		<td>  </td>
	</tr>
	<tr>		<td>idx&#095;study&#095;experimental&#095;factor&#095;0 </td>
		<td> ON study&#095;id</td>
		<td>  </td>
	</tr>
<tr><td colspan='3' class='subpart'><b>Foreign Keys</b></td></tr>
	<tr>
		<td>fk_study_experimental_factor</td>
		<td > ( study&#095;id ) ref <a href='#study'>study</a> (study&#095;id) </td>
		<td>  </td>
	</tr>
</tbody>
</table>

<br/><br/>
<table id='dbs' >
<thead>
<tr><th colspan='3'><a name='study_pmid'>study_pmid</a></th></tr>
<tr><td colspan='3'>Links a study to all PMIDs for papers created from study </td></tr>
</thead>
<tbody>
	<tr>
		<td><a name='study_id'>study&#095;id</a></td>
		<td width='40%'> bigint  NOT NULL  </td>
		<td width='99%'>  </td>
	</tr>
	<tr>
		<td><a name='pmid'>pmid</a></td>
		<td width='40%'> varchar  NOT NULL  </td>
		<td width='99%'>  </td>
	</tr>
<tr><td colspan='3' class='subpart'><b>Indexes</b></td></tr>
	<tr>		<td>idx&#095;study&#095;pmid primary key</td>
		<td> ON study&#095;id&#044; pmid</td>
		<td>  </td>
	</tr>
	<tr>		<td>idx&#095;study&#095;pmid&#095;0 </td>
		<td> ON study&#095;id</td>
		<td>  </td>
	</tr>
<tr><td colspan='3' class='subpart'><b>Foreign Keys</b></td></tr>
	<tr>
		<td>fk_study_pmid_study</td>
		<td > ( study&#095;id ) ref <a href='#study'>study</a> (study&#095;id) </td>
		<td>  </td>
	</tr>
</tbody>
</table>

<br/><br/>
<table id='dbs' >
<thead>
<tr><th colspan='3'><a name='analysis_status'>analysis_status</a></th></tr>
</thead>
<tbody>
	<tr>
		<td><a name='analysis_status_id'>analysis&#095;status&#095;id</a></td>
		<td width='40%'> bigserial  NOT NULL  </td>
		<td width='99%'>  </td>
	</tr>
	<tr>
		<td><a name='status'>status</a></td>
		<td width='40%'> varchar  NOT NULL  </td>
		<td width='99%'>  </td>
	</tr>
<tr><td colspan='3' class='subpart'><b>Indexes</b></td></tr>
	<tr>		<td>pk&#095;analysis&#095;status primary key</td>
		<td> ON analysis&#095;status&#095;id</td>
		<td>  </td>
	</tr>
</tbody>
</table>

<br/><br/>
<table id='dbs' >
<thead>
<tr><th colspan='3'><a name='analysis'>analysis</a></th></tr>
<tr><td colspan='3'>hHolds analysis information </td></tr>
</thead>
<tbody>
	<tr>
		<td><a name='analysis_id'>analysis&#095;id</a></td>
		<td width='40%'> bigserial  NOT NULL  </td>
		<td width='99%'> Unique identifier for analysis </td>
	</tr>
	<tr>
		<td><a name='email'>email</a></td>
		<td width='40%'> varchar  NOT NULL  </td>
		<td width='99%'> Email for user who owns the analysis </td>
	</tr>
	<tr>
		<td><a name='name'>name</a></td>
		<td width='40%'> varchar  NOT NULL  </td>
		<td width='99%'> Name of the analysis </td>
	</tr>
	<tr>
		<td><a name='description'>description</a></td>
		<td width='40%'> varchar  NOT NULL  </td>
		<td width='99%'>  </td>
	</tr>
	<tr>
		<td><a name='analysis_status_id'>analysis&#095;status&#095;id</a></td>
		<td width='40%'> bigint  NOT NULL  </td>
		<td width='99%'>  </td>
	</tr>
	<tr>
		<td><a name='pmid'>pmid</a></td>
		<td width='40%'> varchar   </td>
		<td width='99%'> PMID of paper from the analysis </td>
	</tr>
<tr><td colspan='3' class='subpart'><b>Indexes</b></td></tr>
	<tr>		<td>pk&#095;analysis primary key</td>
		<td> ON analysis&#095;id</td>
		<td>  </td>
	</tr>
	<tr>		<td>idx&#095;analysis&#095;email </td>
		<td> ON email</td>
		<td>  </td>
	</tr>
	<tr>		<td>idx&#095;analysis&#095;status&#095;id </td>
		<td> ON analysis&#095;status&#095;id</td>
		<td>  </td>
	</tr>
<tr><td colspan='3' class='subpart'><b>Foreign Keys</b></td></tr>
	<tr>
		<td>fk_analysis_user</td>
		<td > ( email ) ref <a href='#qiita&#095;user'>qiita&#095;user</a> (email) </td>
		<td>  </td>
	</tr>
	<tr>
		<td>fk_analysis_analysis_status</td>
		<td > ( analysis&#095;status&#095;id ) ref <a href='#analysis&#095;status'>analysis&#095;status</a> (analysis&#095;status&#095;id) </td>
		<td>  </td>
	</tr>
</tbody>
</table>

<br/><br/>
<table id='dbs' >
<thead>
<tr><th colspan='3'><a name='job_results_filepath'>job_results_filepath</a></th></tr>
<tr><td colspan='3'>Holds connection between jobs and the result filepaths </td></tr>
</thead>
<tbody>
	<tr>
		<td><a name='job_id'>job&#095;id</a></td>
		<td width='40%'> bigint  NOT NULL  </td>
		<td width='99%'>  </td>
	</tr>
	<tr>
		<td><a name='filepath_id'>filepath&#095;id</a></td>
		<td width='40%'> bigint  NOT NULL  </td>
		<td width='99%'>  </td>
	</tr>
<tr><td colspan='3' class='subpart'><b>Indexes</b></td></tr>
	<tr>		<td>idx&#095;job&#095;results&#095;filepath primary key</td>
		<td> ON job&#095;id&#044; filepath&#095;id</td>
		<td>  </td>
	</tr>
	<tr>		<td>idx&#095;job&#095;results&#095;filepath&#095;0 </td>
		<td> ON job&#095;id</td>
		<td>  </td>
	</tr>
	<tr>		<td>idx&#095;job&#095;results&#095;filepath&#095;1 </td>
		<td> ON filepath&#095;id</td>
		<td>  </td>
	</tr>
<tr><td colspan='3' class='subpart'><b>Foreign Keys</b></td></tr>
	<tr>
		<td>fk_job_results_filepath</td>
		<td > ( job&#095;id ) ref <a href='#job'>job</a> (job&#095;id) </td>
		<td>  </td>
	</tr>
	<tr>
		<td>fk_job_results_filepath_0</td>
		<td > ( filepath&#095;id ) ref <a href='#filepath'>filepath</a> (filepath&#095;id) </td>
		<td>  </td>
	</tr>
</tbody>
</table>

<br/><br/>
<table id='dbs' >
<thead>
<tr><th colspan='3'><a name='job'>job</a></th></tr>
</thead>
<tbody>
	<tr>
		<td><a name='job_id'>job&#095;id</a></td>
		<td width='40%'> bigserial  NOT NULL  </td>
		<td width='99%'> Unique identifier for job </td>
	</tr>
	<tr>
		<td><a name='data_type_id'>data&#095;type&#095;id</a></td>
		<td width='40%'> bigint  NOT NULL  </td>
		<td width='99%'> What datatype &#040;16s&#044; metabolome&#044; etc&#041; job is run on&#046; </td>
	</tr>
	<tr>
		<td><a name='job_status_id'>job&#095;status&#095;id</a></td>
		<td width='40%'> bigint  NOT NULL  </td>
		<td width='99%'>  </td>
	</tr>
	<tr>
		<td><a name='command_id'>command&#095;id</a></td>
		<td width='40%'> bigint  NOT NULL  </td>
		<td width='99%'> The Qiime or other function being run &#040;alpha diversity&#044; etc&#041; </td>
	</tr>
	<tr>
		<td><a name='options'>options</a></td>
		<td width='40%'> varchar   </td>
		<td width='99%'> Holds all options set for the job as a json string </td>
	</tr>
	<tr>
		<td><a name='log_id'>log&#095;id</a></td>
		<td width='40%'> bigint   </td>
		<td width='99%'> Reference to error if status is error </td>
	</tr>
<tr><td colspan='3' class='subpart'><b>Indexes</b></td></tr>
	<tr>		<td>pk&#095;job primary key</td>
		<td> ON job&#095;id</td>
		<td>  </td>
	</tr>
	<tr>		<td>idx&#095;job&#095;command </td>
		<td> ON command&#095;id</td>
		<td>  </td>
	</tr>
	<tr>		<td>idx&#095;job&#095;status </td>
		<td> ON job&#095;status&#095;id</td>
		<td>  </td>
	</tr>
	<tr>		<td>idx&#095;job&#095;type </td>
		<td> ON data&#095;type&#095;id</td>
		<td>  </td>
	</tr>
	<tr>		<td>idx&#095;job </td>
		<td> ON log&#095;id</td>
		<td>  </td>
	</tr>
<tr><td colspan='3' class='subpart'><b>Foreign Keys</b></td></tr>
	<tr>
		<td>fk_job_function</td>
		<td > ( command&#095;id ) ref <a href='#command'>command</a> (command&#095;id) </td>
		<td>  </td>
	</tr>
	<tr>
		<td>fk_job_job_status_id</td>
		<td > ( job&#095;status&#095;id ) ref <a href='#job&#095;status'>job&#095;status</a> (job&#095;status&#095;id) </td>
		<td>  </td>
	</tr>
	<tr>
		<td>fk_job_data_type</td>
		<td > ( data&#095;type&#095;id ) ref <a href='#data&#095;type'>data&#095;type</a> (data&#095;type&#095;id) </td>
		<td>  </td>
	</tr>
	<tr>
		<td>fk_job</td>
		<td > ( log&#095;id ) ref <a href='#logging'>logging</a> (logging&#095;id) </td>
		<td>  </td>
	</tr>
</tbody>
</table>

<br/><br/>
<table id='dbs' >
<thead>
<tr><th colspan='3'><a name='analysis_job'>analysis_job</a></th></tr>
<tr><td colspan='3'>Holds information for a one&#045;to&#045;many relation of analysis to the jobs in it </td></tr>
</thead>
<tbody>
	<tr>
		<td><a name='analysis_id'>analysis&#095;id</a></td>
		<td width='40%'> bigint  NOT NULL  </td>
		<td width='99%'> Id of the analysis </td>
	</tr>
	<tr>
		<td><a name='job_id'>job&#095;id</a></td>
		<td width='40%'> bigint  NOT NULL  </td>
		<td width='99%'> Id for a job that is part of the analysis </td>
	</tr>
<tr><td colspan='3' class='subpart'><b>Indexes</b></td></tr>
	<tr>		<td>idx&#095;analysis&#095;jobs primary key</td>
		<td> ON analysis&#095;id&#044; job&#095;id</td>
		<td>  </td>
	</tr>
	<tr>		<td>idx&#095;analysis&#095;job </td>
		<td> ON analysis&#095;id</td>
		<td>  </td>
	</tr>
	<tr>		<td>idx&#095;analysis&#095;job&#095;0 </td>
		<td> ON job&#095;id</td>
		<td>  </td>
	</tr>
<tr><td colspan='3' class='subpart'><b>Foreign Keys</b></td></tr>
	<tr>
		<td>fk_analysis_job_analysis</td>
		<td > ( analysis&#095;id ) ref <a href='#analysis'>analysis</a> (analysis&#095;id) </td>
		<td>  </td>
	</tr>
	<tr>
		<td>fk_analysis_job_job</td>
		<td > ( job&#095;id ) ref <a href='#job'>job</a> (job&#095;id) </td>
		<td>  </td>
	</tr>
</tbody>
</table>

<br/><br/>
<table id='dbs' >
<thead>
<tr><th colspan='3'><a name='analysis_chain'>analysis_chain</a></th></tr>
<tr><td colspan='3'>Keeps track of the chain of analysis edits&#046; Tracks what previous analysis a given analysis came from&#046;
If a given analysis is not in child&#095;id&#044; it is the root of the chain&#046;  </td></tr>
</thead>
<tbody>
	<tr>
		<td><a name='parent_id'>parent&#095;id</a></td>
		<td width='40%'> bigint  NOT NULL  </td>
		<td width='99%'>  </td>
	</tr>
	<tr>
		<td><a name='child_id'>child&#095;id</a></td>
		<td width='40%'> bigint  NOT NULL  </td>
		<td width='99%'>  </td>
	</tr>
<tr><td colspan='3' class='subpart'><b>Indexes</b></td></tr>
	<tr>		<td>idx&#095;analysis&#095;chain </td>
		<td> ON parent&#095;id</td>
		<td>  </td>
	</tr>
	<tr>		<td>idx&#095;analysis&#095;chain&#095;0 </td>
		<td> ON child&#095;id</td>
		<td>  </td>
	</tr>
	<tr>		<td>idx&#095;analysis&#095;chain&#095;1 primary key</td>
		<td> ON parent&#095;id&#044; child&#095;id</td>
		<td>  </td>
	</tr>
<tr><td colspan='3' class='subpart'><b>Foreign Keys</b></td></tr>
	<tr>
		<td>fk_analysis_chain</td>
		<td > ( parent&#095;id ) ref <a href='#analysis'>analysis</a> (analysis&#095;id) </td>
		<td>  </td>
	</tr>
	<tr>
		<td>fk_analysis_chain_0</td>
		<td > ( child&#095;id ) ref <a href='#analysis'>analysis</a> (analysis&#095;id) </td>
		<td>  </td>
	</tr>
</tbody>
</table>

<br/><br/>
<table id='dbs' >
<thead>
<tr><th colspan='3'><a name='job_status'>job_status</a></th></tr>
</thead>
<tbody>
	<tr>
		<td><a name='job_status_id'>job&#095;status&#095;id</a></td>
		<td width='40%'> bigserial  NOT NULL  </td>
		<td width='99%'>  </td>
	</tr>
	<tr>
		<td><a name='status'>status</a></td>
		<td width='40%'> varchar  NOT NULL  </td>
		<td width='99%'>  </td>
	</tr>
<tr><td colspan='3' class='subpart'><b>Indexes</b></td></tr>
	<tr>		<td>pk&#095;job&#095;status primary key</td>
		<td> ON job&#095;status&#095;id</td>
		<td>  </td>
	</tr>
</tbody>
</table>

<br/><br/>
<table id='dbs' >
<thead>
<tr><th colspan='3'><a name='analysis_sample'>analysis_sample</a></th></tr>
</thead>
<tbody>
	<tr>
		<td><a name='analysis_id'>analysis&#095;id</a></td>
		<td width='40%'> bigint  NOT NULL  </td>
		<td width='99%'>  </td>
	</tr>
	<tr>
		<td><a name='processed_data_id'>processed&#095;data&#095;id</a></td>
		<td width='40%'> bigint  NOT NULL  </td>
		<td width='99%'>  </td>
	</tr>
	<tr>
		<td><a name='sample_id'>sample&#095;id</a></td>
		<td width='40%'> varchar  NOT NULL  </td>
		<td width='99%'>  </td>
	</tr>
<tr><td colspan='3' class='subpart'><b>Indexes</b></td></tr>
	<tr>		<td>idx&#095;analysis&#095;sample </td>
		<td> ON analysis&#095;id</td>
		<td>  </td>
	</tr>
	<tr>		<td>idx&#095;analysis&#095;sample&#095;0 </td>
		<td> ON processed&#095;data&#095;id</td>
		<td>  </td>
	</tr>
	<tr>		<td>idx&#095;analysis&#095;sample&#095;1 </td>
		<td> ON sample&#095;id</td>
		<td>  </td>
	</tr>
<tr><td colspan='3' class='subpart'><b>Foreign Keys</b></td></tr>
	<tr>
		<td>fk_analysis_sample_analysis</td>
		<td > ( analysis&#095;id ) ref <a href='#analysis'>analysis</a> (analysis&#095;id) </td>
		<td>  </td>
	</tr>
	<tr>
		<td>fk_analysis_sample</td>
		<td > ( processed&#095;data&#095;id ) ref <a href='#processed&#095;data'>processed&#095;data</a> (processed&#095;data&#095;id) </td>
		<td>  </td>
	</tr>
	<tr>
		<td>fk_analysis_sample_0</td>
		<td > ( sample&#095;id ) ref <a href='#required&#095;sample&#095;info'>required&#095;sample&#095;info</a> (sample&#095;id) </td>
		<td>  </td>
	</tr>
</tbody>
</table>

<br/><br/>
<table id='dbs' >
<thead>
<tr><th colspan='3'><a name='column_controlled_vocabularies'>column_controlled_vocabularies</a></th></tr>
<tr><td colspan='3'>Table relates a column with a controlled vocabulary&#046; </td></tr>
</thead>
<tbody>
	<tr>
		<td><a name='controlled_vocab_id'>controlled&#095;vocab&#095;id</a></td>
		<td width='40%'> bigserial  NOT NULL  </td>
		<td width='99%'>  </td>
	</tr>
	<tr>
		<td><a name='column_name'>column&#095;name</a></td>
		<td width='40%'> varchar  NOT NULL  </td>
		<td width='99%'>  </td>
	</tr>
<tr><td colspan='3' class='subpart'><b>Indexes</b></td></tr>
	<tr>		<td>idx&#095;column&#095;controlled&#095;vocabularies primary key</td>
		<td> ON controlled&#095;vocab&#095;id&#044; column&#095;name</td>
		<td>  </td>
	</tr>
	<tr>		<td>idx&#095;column&#095;controlled&#095;vocabularies&#095;0 </td>
		<td> ON column&#095;name</td>
		<td>  </td>
	</tr>
	<tr>		<td>idx&#095;column&#095;controlled&#095;vocabularies&#095;1 </td>
		<td> ON controlled&#095;vocab&#095;id</td>
		<td>  </td>
	</tr>
<tr><td colspan='3' class='subpart'><b>Foreign Keys</b></td></tr>
	<tr>
		<td>fk_column_controlled_vocabularies</td>
		<td > ( column&#095;name ) ref <a href='#mixs&#095;field&#095;description'>mixs&#095;field&#095;description</a> (column&#095;name) </td>
		<td>  </td>
	</tr>
	<tr>
		<td>fk_column_controlled_vocab2</td>
		<td > ( controlled&#095;vocab&#095;id ) ref <a href='#controlled&#095;vocabularies'>controlled&#095;vocabularies</a> (controlled&#095;vocab&#095;id) </td>
		<td>  </td>
	</tr>
</tbody>
</table>

<br/><br/>
<table id='dbs' >
<thead>
<tr><th colspan='3'><a name='mixs_field_description'>mixs_field_description</a></th></tr>
</thead>
<tbody>
	<tr>
		<td><a name='column_name'>column&#095;name</a></td>
		<td width='40%'> varchar  NOT NULL  </td>
		<td width='99%'>  </td>
	</tr>
	<tr>
		<td><a name='data_type'>data&#095;type</a></td>
		<td width='40%'> varchar  NOT NULL  </td>
		<td width='99%'>  </td>
	</tr>
	<tr>
		<td><a name='desc_or_value'>desc&#095;or&#095;value</a></td>
		<td width='40%'> varchar  NOT NULL  </td>
		<td width='99%'>  </td>
	</tr>
	<tr>
		<td><a name='definition'>definition</a></td>
		<td width='40%'> varchar  NOT NULL  </td>
		<td width='99%'>  </td>
	</tr>
	<tr>
		<td><a name='min_length'>min&#095;length</a></td>
		<td width='40%'> integer   </td>
		<td width='99%'>  </td>
	</tr>
	<tr>
		<td><a name='active'>active</a></td>
		<td width='40%'> integer  NOT NULL  </td>
		<td width='99%'>  </td>
	</tr>
<tr><td colspan='3' class='subpart'><b>Indexes</b></td></tr>
	<tr>		<td>pk&#095;mixs&#095;field&#095;description primary key</td>
		<td> ON column&#095;name</td>
		<td>  </td>
	</tr>
</tbody>
</table>

<br/><br/>
<table id='dbs' >
<thead>
<tr><th colspan='3'><a name='column_ontology'>column_ontology</a></th></tr>
<tr><td colspan='3'>This table relates a column with an ontology&#046; </td></tr>
</thead>
<tbody>
	<tr>
		<td><a name='column_name'>column&#095;name</a></td>
		<td width='40%'> varchar  NOT NULL  </td>
		<td width='99%'>  </td>
	</tr>
	<tr>
		<td><a name='ontology_short_name'>ontology&#095;short&#095;name</a></td>
		<td width='40%'> varchar  NOT NULL  </td>
		<td width='99%'>  </td>
	</tr>
	<tr>
		<td><a name='bioportal_id'>bioportal&#095;id</a></td>
		<td width='40%'> integer  NOT NULL  </td>
		<td width='99%'>  </td>
	</tr>
	<tr>
		<td><a name='ontology_branch_id'>ontology&#095;branch&#095;id</a></td>
		<td width='40%'> integer  NOT NULL  </td>
		<td width='99%'>  </td>
	</tr>
<tr><td colspan='3' class='subpart'><b>Indexes</b></td></tr>
	<tr>		<td>idx&#095;column&#095;ontology primary key</td>
		<td> ON column&#095;name&#044; ontology&#095;short&#095;name</td>
		<td>  </td>
	</tr>
	<tr>		<td>idx&#095;column&#095;ontology&#095;0 </td>
		<td> ON column&#095;name</td>
		<td>  </td>
	</tr>
<tr><td colspan='3' class='subpart'><b>Foreign Keys</b></td></tr>
	<tr>
		<td>fk_column_ontology</td>
		<td > ( column&#095;name ) ref <a href='#mixs&#095;field&#095;description'>mixs&#095;field&#095;description</a> (column&#095;name) </td>
		<td>  </td>
	</tr>
</tbody>
</table>

<br/><br/>
<table id='dbs' >
<thead>
<tr><th colspan='3'><a name='term_relationship'>term_relationship</a></th></tr>
</thead>
<tbody>
	<tr>
		<td><a name='term_relationship_id'>term&#095;relationship&#095;id</a></td>
		<td width='40%'> bigserial  NOT NULL  </td>
		<td width='99%'>  </td>
	</tr>
	<tr>
		<td><a name='subject_term_id'>subject&#095;term&#095;id</a></td>
		<td width='40%'> bigint  NOT NULL  </td>
		<td width='99%'>  </td>
	</tr>
	<tr>
		<td><a name='predicate_term_id'>predicate&#095;term&#095;id</a></td>
		<td width='40%'> bigint  NOT NULL  </td>
		<td width='99%'>  </td>
	</tr>
	<tr>
		<td><a name='object_term_id'>object&#095;term&#095;id</a></td>
		<td width='40%'> bigint  NOT NULL  </td>
		<td width='99%'>  </td>
	</tr>
	<tr>
		<td><a name='ontology_id'>ontology&#095;id</a></td>
		<td width='40%'> bigint  NOT NULL  </td>
		<td width='99%'>  </td>
	</tr>
<tr><td colspan='3' class='subpart'><b>Indexes</b></td></tr>
	<tr>		<td>pk&#095;term&#095;relationship primary key</td>
		<td> ON term&#095;relationship&#095;id</td>
		<td>  </td>
	</tr>
	<tr>		<td>idx&#095;term&#095;relationship&#095;subject </td>
		<td> ON subject&#095;term&#095;id</td>
		<td>  </td>
	</tr>
	<tr>		<td>idx&#095;term&#095;relationship&#095;predicate </td>
		<td> ON predicate&#095;term&#095;id</td>
		<td>  </td>
	</tr>
	<tr>		<td>idx&#095;term&#095;relationship&#095;object </td>
		<td> ON object&#095;term&#095;id</td>
		<td>  </td>
	</tr>
	<tr>		<td>idx&#095;term&#095;relationship&#095;ontology </td>
		<td> ON ontology&#095;id</td>
		<td>  </td>
	</tr>
<tr><td colspan='3' class='subpart'><b>Foreign Keys</b></td></tr>
	<tr>
		<td>fk_term_relationship_subj_term</td>
		<td > ( subject&#095;term&#095;id ) ref <a href='#term'>term</a> (term&#095;id) </td>
		<td>  </td>
	</tr>
	<tr>
		<td>fk_term_relationship_pred_term</td>
		<td > ( predicate&#095;term&#095;id ) ref <a href='#term'>term</a> (term&#095;id) </td>
		<td>  </td>
	</tr>
	<tr>
		<td>fk_term_relationship_obj_term</td>
		<td > ( object&#095;term&#095;id ) ref <a href='#term'>term</a> (term&#095;id) </td>
		<td>  </td>
	</tr>
	<tr>
		<td>fk_term_relationship_ontology</td>
		<td > ( ontology&#095;id ) ref <a href='#ontology'>ontology</a> (ontology&#095;id) </td>
		<td>  </td>
	</tr>
</tbody>
</table>

<br/><br/>
<table id='dbs' >
<thead>
<tr><th colspan='3'><a name='term_path'>term_path</a></th></tr>
</thead>
<tbody>
	<tr>
		<td><a name='term_path_id'>term&#095;path&#095;id</a></td>
		<td width='40%'> bigserial  NOT NULL  </td>
		<td width='99%'>  </td>
	</tr>
	<tr>
		<td><a name='subject_term_id'>subject&#095;term&#095;id</a></td>
		<td width='40%'> bigint  NOT NULL  </td>
		<td width='99%'>  </td>
	</tr>
	<tr>
		<td><a name='predicate_term_id'>predicate&#095;term&#095;id</a></td>
		<td width='40%'> bigint  NOT NULL  </td>
		<td width='99%'>  </td>
	</tr>
	<tr>
		<td><a name='object_term_id'>object&#095;term&#095;id</a></td>
		<td width='40%'> bigint  NOT NULL  </td>
		<td width='99%'>  </td>
	</tr>
	<tr>
		<td><a name='ontology_id'>ontology&#095;id</a></td>
		<td width='40%'> bigint  NOT NULL  </td>
		<td width='99%'>  </td>
	</tr>
	<tr>
		<td><a name='relationship_type_id'>relationship&#095;type&#095;id</a></td>
		<td width='40%'> integer  NOT NULL  </td>
		<td width='99%'>  </td>
	</tr>
	<tr>
		<td><a name='distance'>distance</a></td>
		<td width='40%'> integer   </td>
		<td width='99%'>  </td>
	</tr>
<tr><td colspan='3' class='subpart'><b>Indexes</b></td></tr>
	<tr>		<td>pk&#095;term&#095;path primary key</td>
		<td> ON term&#095;path&#095;id</td>
		<td>  </td>
	</tr>
	<tr>		<td>idx&#095;term&#095;path </td>
		<td> ON ontology&#095;id</td>
		<td>  </td>
	</tr>
	<tr>		<td>idx&#095;term&#095;path&#095;relatonship </td>
		<td> ON relationship&#095;type&#095;id</td>
		<td>  </td>
	</tr>
	<tr>		<td>idx&#095;term&#095;path&#095;subject </td>
		<td> ON subject&#095;term&#095;id</td>
		<td>  </td>
	</tr>
	<tr>		<td>idx&#095;term&#095;path&#095;predicate </td>
		<td> ON predicate&#095;term&#095;id</td>
		<td>  </td>
	</tr>
	<tr>		<td>idx&#095;term&#095;path&#095;object </td>
		<td> ON object&#095;term&#095;id</td>
		<td>  </td>
	</tr>
<tr><td colspan='3' class='subpart'><b>Foreign Keys</b></td></tr>
	<tr>
		<td>fk_term_path_ontology</td>
		<td > ( ontology&#095;id ) ref <a href='#ontology'>ontology</a> (ontology&#095;id) </td>
		<td>  </td>
	</tr>
	<tr>
		<td>fk_term_path_relationship_type</td>
		<td > ( relationship&#095;type&#095;id ) ref <a href='#relationship&#095;type'>relationship&#095;type</a> (relationship&#095;type&#095;id) </td>
		<td>  </td>
	</tr>
	<tr>
		<td>fk_term_path_term_subject</td>
		<td > ( subject&#095;term&#095;id ) ref <a href='#term'>term</a> (term&#095;id) </td>
		<td>  </td>
	</tr>
	<tr>
		<td>fk_term_path_term_predicate</td>
		<td > ( predicate&#095;term&#095;id ) ref <a href='#term'>term</a> (term&#095;id) </td>
		<td>  </td>
	</tr>
	<tr>
		<td>fk_term_path_term_object</td>
		<td > ( object&#095;term&#095;id ) ref <a href='#term'>term</a> (term&#095;id) </td>
		<td>  </td>
	</tr>
</tbody>
</table>

<br/><br/>
<table id='dbs' >
<thead>
<tr><th colspan='3'><a name='ontology'>ontology</a></th></tr>
</thead>
<tbody>
	<tr>
		<td><a name='ontology_id'>ontology&#095;id</a></td>
		<td width='40%'> bigserial  NOT NULL  </td>
		<td width='99%'>  </td>
	</tr>
	<tr>
		<td><a name='shortname'>shortname</a></td>
		<td width='40%'> varchar  NOT NULL  </td>
		<td width='99%'>  </td>
	</tr>
	<tr>
		<td><a name='fully_loaded'>fully&#095;loaded</a></td>
		<td width='40%'> bool  NOT NULL  </td>
		<td width='99%'>  </td>
	</tr>
	<tr>
		<td><a name='fullname'>fullname</a></td>
		<td width='40%'> varchar   </td>
		<td width='99%'>  </td>
	</tr>
	<tr>
		<td><a name='query_url'>query&#095;url</a></td>
		<td width='40%'> varchar   </td>
		<td width='99%'>  </td>
	</tr>
	<tr>
		<td><a name='source_url'>source&#095;url</a></td>
		<td width='40%'> varchar   </td>
		<td width='99%'>  </td>
	</tr>
	<tr>
		<td><a name='definition'>definition</a></td>
		<td width='40%'> text   </td>
		<td width='99%'>  </td>
	</tr>
	<tr>
		<td><a name='load_date'>load&#095;date</a></td>
		<td width='40%'> date  NOT NULL  </td>
		<td width='99%'>  </td>
	</tr>
	<tr>
		<td><a name='version'>version</a></td>
		<td width='40%'> varchar   </td>
		<td width='99%'>  </td>
	</tr>
<tr><td colspan='3' class='subpart'><b>Indexes</b></td></tr>
	<tr>		<td>pk&#095;ontology primary key</td>
		<td> ON ontology&#095;id</td>
		<td>  </td>
	</tr>
</tbody>
</table>

<br/><br/>
<table id='dbs' >
<thead>
<tr><th colspan='3'><a name='term'>term</a></th></tr>
</thead>
<tbody>
	<tr>
		<td><a name='term_id'>term&#095;id</a></td>
		<td width='40%'> bigserial  NOT NULL  </td>
		<td width='99%'>  </td>
	</tr>
	<tr>
		<td><a name='ontology_id'>ontology&#095;id</a></td>
		<td width='40%'> bigint  NOT NULL  </td>
		<td width='99%'>  </td>
	</tr>
	<tr>
		<td><a name='term_name'>term&#095;name</a></td>
		<td width='40%'> varchar  NOT NULL  </td>
		<td width='99%'>  </td>
	</tr>
	<tr>
		<td><a name='identifier'>identifier</a></td>
		<td width='40%'> varchar   </td>
		<td width='99%'>  </td>
	</tr>
	<tr>
		<td><a name='definition'>definition</a></td>
		<td width='40%'> varchar   </td>
		<td width='99%'>  </td>
	</tr>
	<tr>
		<td><a name='namespace'>namespace</a></td>
		<td width='40%'> varchar   </td>
		<td width='99%'>  </td>
	</tr>
	<tr>
		<td><a name='is_obsolete'>is&#095;obsolete</a></td>
		<td width='40%'> bool  NOT NULL  DEFO 'false' </td>
		<td width='99%'>  </td>
	</tr>
	<tr>
		<td><a name='is_root_term'>is&#095;root&#095;term</a></td>
		<td width='40%'> bool  NOT NULL  </td>
		<td width='99%'>  </td>
	</tr>
	<tr>
		<td><a name='is_leaf'>is&#095;leaf</a></td>
		<td width='40%'> bool  NOT NULL  </td>
		<td width='99%'>  </td>
	</tr>
<tr><td colspan='3' class='subpart'><b>Indexes</b></td></tr>
	<tr>		<td>pk&#095;term primary key</td>
		<td> ON term&#095;id</td>
		<td>  </td>
	</tr>
	<tr>		<td>idx&#095;term unique</td>
		<td> ON ontology&#095;id</td>
		<td>  </td>
	</tr>
<tr><td colspan='3' class='subpart'><b>Foreign Keys</b></td></tr>
	<tr>
		<td>fk_term_ontology</td>
		<td > ( ontology&#095;id ) ref <a href='#ontology'>ontology</a> (ontology&#095;id) </td>
		<td>  </td>
	</tr>
</tbody>
</table>

<br/><br/>
<table id='dbs' >
<thead>
<tr><th colspan='3'><a name='annotation'>annotation</a></th></tr>
</thead>
<tbody>
	<tr>
		<td><a name='annotation_id'>annotation&#095;id</a></td>
		<td width='40%'> bigserial  NOT NULL  </td>
		<td width='99%'>  </td>
	</tr>
	<tr>
		<td><a name='term_id'>term&#095;id</a></td>
		<td width='40%'> bigint  NOT NULL  </td>
		<td width='99%'>  </td>
	</tr>
	<tr>
		<td><a name='annotation_name'>annotation&#095;name</a></td>
		<td width='40%'> varchar  NOT NULL  </td>
		<td width='99%'>  </td>
	</tr>
	<tr>
		<td><a name='annotation_num_value'>annotation&#095;num&#095;value</a></td>
		<td width='40%'> bigint   </td>
		<td width='99%'>  </td>
	</tr>
	<tr>
		<td><a name='annotation_str_value'>annotation&#095;str&#095;value</a></td>
		<td width='40%'> varchar   </td>
		<td width='99%'>  </td>
	</tr>
<tr><td colspan='3' class='subpart'><b>Indexes</b></td></tr>
	<tr>		<td>pk&#095;annotation primary key</td>
		<td> ON annotation&#095;id</td>
		<td>  </td>
	</tr>
	<tr>		<td>idx&#095;annotation </td>
		<td> ON term&#095;id</td>
		<td>  </td>
	</tr>
<tr><td colspan='3' class='subpart'><b>Foreign Keys</b></td></tr>
	<tr>
		<td>fk_annotation_term</td>
		<td > ( term&#095;id ) ref <a href='#term'>term</a> (term&#095;id) </td>
		<td>  </td>
	</tr>
</tbody>
</table>

<br/><br/>
<table id='dbs' >
<thead>
<tr><th colspan='3'><a name='dbxref'>dbxref</a></th></tr>
</thead>
<tbody>
	<tr>
		<td><a name='dbxref_id'>dbxref&#095;id</a></td>
		<td width='40%'> bigserial  NOT NULL  </td>
		<td width='99%'>  </td>
	</tr>
	<tr>
		<td><a name='term_id'>term&#095;id</a></td>
		<td width='40%'> bigint  NOT NULL  </td>
		<td width='99%'>  </td>
	</tr>
	<tr>
		<td><a name='dbname'>dbname</a></td>
		<td width='40%'> varchar  NOT NULL  </td>
		<td width='99%'>  </td>
	</tr>
	<tr>
		<td><a name='accession'>accession</a></td>
		<td width='40%'> varchar  NOT NULL  </td>
		<td width='99%'>  </td>
	</tr>
	<tr>
		<td><a name='description'>description</a></td>
		<td width='40%'> varchar  NOT NULL  </td>
		<td width='99%'>  </td>
	</tr>
	<tr>
		<td><a name='xref_type'>xref&#095;type</a></td>
		<td width='40%'> varchar  NOT NULL  </td>
		<td width='99%'>  </td>
	</tr>
<tr><td colspan='3' class='subpart'><b>Indexes</b></td></tr>
	<tr>		<td>pk&#095;dbxref primary key</td>
		<td> ON dbxref&#095;id</td>
		<td>  </td>
	</tr>
	<tr>		<td>idx&#095;dbxref </td>
		<td> ON term&#095;id</td>
		<td>  </td>
	</tr>
<tr><td colspan='3' class='subpart'><b>Foreign Keys</b></td></tr>
	<tr>
		<td>fk_dbxref_term</td>
		<td > ( term&#095;id ) ref <a href='#term'>term</a> (term&#095;id) </td>
		<td>  </td>
	</tr>
</tbody>
</table>

<br/><br/>
<table id='dbs' >
<thead>
<tr><th colspan='3'><a name='relationship_type'>relationship_type</a></th></tr>
</thead>
<tbody>
	<tr>
		<td><a name='relationship_type_id'>relationship&#095;type&#095;id</a></td>
		<td width='40%'> bigserial  NOT NULL  </td>
		<td width='99%'>  </td>
	</tr>
	<tr>
		<td><a name='relationship_type'>relationship&#095;type</a></td>
		<td width='40%'> varchar  NOT NULL  </td>
		<td width='99%'>  </td>
	</tr>
<tr><td colspan='3' class='subpart'><b>Indexes</b></td></tr>
	<tr>		<td>pk&#095;relationship&#095;type primary key</td>
		<td> ON relationship&#095;type&#095;id</td>
		<td>  </td>
	</tr>
</tbody>
</table>

<br/><br/>
<table id='dbs' >
<thead>
<tr><th colspan='3'><a name='analysis_users'>analysis_users</a></th></tr>
<tr><td colspan='3'>Links analyses to the users they are shared with </td></tr>
</thead>
<tbody>
	<tr>
		<td><a name='analysis_id'>analysis&#095;id</a></td>
		<td width='40%'> bigint  NOT NULL  </td>
		<td width='99%'>  </td>
	</tr>
	<tr>
		<td><a name='email'>email</a></td>
		<td width='40%'> varchar  NOT NULL  </td>
		<td width='99%'>  </td>
	</tr>
<tr><td colspan='3' class='subpart'><b>Indexes</b></td></tr>
	<tr>		<td>idx&#095;analysis&#095;users primary key</td>
		<td> ON analysis&#095;id&#044; email</td>
		<td>  </td>
	</tr>
	<tr>		<td>idx&#095;analysis&#095;users&#095;analysis </td>
		<td> ON analysis&#095;id</td>
		<td>  </td>
	</tr>
	<tr>		<td>idx&#095;analysis&#095;users&#095;email </td>
		<td> ON email</td>
		<td>  </td>
	</tr>
<tr><td colspan='3' class='subpart'><b>Foreign Keys</b></td></tr>
	<tr>
		<td>fk_analysis_users_analysis</td>
		<td > ( analysis&#095;id ) ref <a href='#analysis'>analysis</a> (analysis&#095;id) </td>
		<td>  </td>
	</tr>
	<tr>
		<td>fk_analysis_users_user</td>
		<td > ( email ) ref <a href='#qiita&#095;user'>qiita&#095;user</a> (email) </td>
		<td>  </td>
	</tr>
</tbody>
</table>

<br/><br/>
<table id='dbs' >
<thead>
<tr><th colspan='3'><a name='user_level'>user_level</a></th></tr>
<tr><td colspan='3'>Holds available user levels </td></tr>
</thead>
<tbody>
	<tr>
		<td><a name='user_level_id'>user&#095;level&#095;id</a></td>
		<td width='40%'> serial  NOT NULL  </td>
		<td width='99%'>  </td>
	</tr>
	<tr>
		<td><a name='name'>name</a></td>
		<td width='40%'> varchar  NOT NULL  </td>
		<td width='99%'> One of the user levels &#040;admin&#044; user&#044; guest&#044; etc&#041; </td>
	</tr>
	<tr>
		<td><a name='description'>description</a></td>
		<td width='40%'> text  NOT NULL  </td>
		<td width='99%'>  </td>
	</tr>
<tr><td colspan='3' class='subpart'><b>Indexes</b></td></tr>
	<tr>		<td>pk&#095;user&#095;level primary key</td>
		<td> ON user&#095;level&#095;id</td>
		<td>  </td>
	</tr>
</tbody>
</table>

<br/><br/>
<table id='dbs' >
<thead>
<tr><th colspan='3'><a name='qiita_user'>qiita_user</a></th></tr>
<tr><td colspan='3'>Holds all user information </td></tr>
</thead>
<tbody>
	<tr>
		<td><a name='email'>email</a></td>
		<td width='40%'> varchar  NOT NULL  </td>
		<td width='99%'>  </td>
	</tr>
	<tr>
		<td><a name='user_level_id'>user&#095;level&#095;id</a></td>
		<td width='40%'> integer  NOT NULL  DEFO 5 </td>
		<td width='99%'> user level </td>
	</tr>
	<tr>
		<td><a name='password'>password</a></td>
		<td width='40%'> varchar  NOT NULL  </td>
		<td width='99%'>  </td>
	</tr>
	<tr>
		<td><a name='name'>name</a></td>
		<td width='40%'> varchar   </td>
		<td width='99%'>  </td>
	</tr>
	<tr>
		<td><a name='affiliation'>affiliation</a></td>
		<td width='40%'> varchar   </td>
		<td width='99%'>  </td>
	</tr>
	<tr>
		<td><a name='address'>address</a></td>
		<td width='40%'> varchar   </td>
		<td width='99%'>  </td>
	</tr>
	<tr>
		<td><a name='phone'>phone</a></td>
		<td width='40%'> varchar   </td>
		<td width='99%'>  </td>
	</tr>
	<tr>
		<td><a name='user_verify_code'>user&#095;verify&#095;code</a></td>
		<td width='40%'> varchar   </td>
		<td width='99%'> Code for initial user email verification </td>
	</tr>
	<tr>
		<td><a name='pass_reset_code'>pass&#095;reset&#095;code</a></td>
		<td width='40%'> varchar   </td>
		<td width='99%'> Randomly generated code for password reset </td>
	</tr>
	<tr>
		<td><a name='pass_reset_timestamp'>pass&#095;reset&#095;timestamp</a></td>
		<td width='40%'> timestamp   </td>
		<td width='99%'> Time the reset code was generated </td>
	</tr>
<tr><td colspan='3' class='subpart'><b>Indexes</b></td></tr>
	<tr>		<td>pk&#095;user primary key</td>
		<td> ON email</td>
		<td>  </td>
	</tr>
	<tr>		<td>idx&#095;user </td>
		<td> ON user&#095;level&#095;id</td>
		<td>  </td>
	</tr>
<tr><td colspan='3' class='subpart'><b>Foreign Keys</b></td></tr>
	<tr>
		<td>fk_user_user_level</td>
		<td > ( user&#095;level&#095;id ) ref <a href='#user&#095;level'>user&#095;level</a> (user&#095;level&#095;id) </td>
		<td>  </td>
	</tr>
</tbody>
</table>

<br/><br/>
<table id='dbs' >
<thead>
<tr><th colspan='3'><a name='filepath_type'>filepath_type</a></th></tr>
</thead>
<tbody>
	<tr>
		<td><a name='filepath_type_id'>filepath&#095;type&#095;id</a></td>
		<td width='40%'> bigserial  NOT NULL  </td>
		<td width='99%'>  </td>
	</tr>
	<tr>
		<td><a name='filepath_type'>filepath&#095;type</a></td>
		<td width='40%'> varchar   </td>
		<td width='99%'>  </td>
	</tr>
<tr><td colspan='3' class='subpart'><b>Indexes</b></td></tr>
	<tr>		<td>pk&#095;filepath&#095;type primary key</td>
		<td> ON filepath&#095;type&#095;id</td>
		<td>  </td>
	</tr>
</tbody>
</table>

<br/><br/>
<table id='dbs' >
<thead>
<tr><th colspan='3'><a name='checksum_algorithm'>checksum_algorithm</a></th></tr>
</thead>
<tbody>
	<tr>
		<td><a name='checksum_algorithm_id'>checksum&#095;algorithm&#095;id</a></td>
		<td width='40%'> bigserial  NOT NULL  </td>
		<td width='99%'>  </td>
	</tr>
	<tr>
		<td><a name='name'>name</a></td>
		<td width='40%'> varchar  NOT NULL  </td>
		<td width='99%'>  </td>
	</tr>
<tr><td colspan='3' class='subpart'><b>Indexes</b></td></tr>
	<tr>		<td>pk&#095;checksum&#095;algorithm primary key</td>
		<td> ON checksum&#095;algorithm&#095;id</td>
		<td>  </td>
	</tr>
</tbody>
</table>

<br/><br/>
<table id='dbs' >
<thead>
<tr><th colspan='3'><a name='data_type'>data_type</a></th></tr>
</thead>
<tbody>
	<tr>
		<td><a name='data_type_id'>data&#095;type&#095;id</a></td>
		<td width='40%'> bigserial  NOT NULL  </td>
		<td width='99%'>  </td>
	</tr>
	<tr>
		<td><a name='data_type'>data&#095;type</a></td>
		<td width='40%'> varchar  NOT NULL  </td>
		<td width='99%'> Data type &#040;16S&#044; metabolome&#044; etc&#041; the job will use </td>
	</tr>
<tr><td colspan='3' class='subpart'><b>Indexes</b></td></tr>
	<tr>		<td>pk&#095;data&#095;type primary key</td>
		<td> ON data&#095;type&#095;id</td>
		<td>  </td>
	</tr>
</tbody>
</table>

<br/><br/>
<table id='dbs' >
<thead>
<tr><th colspan='3'><a name='filepath'>filepath</a></th></tr>
</thead>
<tbody>
	<tr>
		<td><a name='filepath_id'>filepath&#095;id</a></td>
		<td width='40%'> bigserial  NOT NULL  </td>
		<td width='99%'>  </td>
	</tr>
	<tr>
		<td><a name='filepath'>filepath</a></td>
		<td width='40%'> varchar  NOT NULL  </td>
		<td width='99%'>  </td>
	</tr>
	<tr>
		<td><a name='filepath_type_id'>filepath&#095;type&#095;id</a></td>
		<td width='40%'> bigint  NOT NULL  </td>
		<td width='99%'>  </td>
	</tr>
	<tr>
		<td><a name='checksum'>checksum</a></td>
		<td width='40%'> varchar  NOT NULL  </td>
		<td width='99%'>  </td>
	</tr>
	<tr>
		<td><a name='checksum_algorithm_id'>checksum&#095;algorithm&#095;id</a></td>
		<td width='40%'> bigint  NOT NULL  </td>
		<td width='99%'>  </td>
	</tr>
<tr><td colspan='3' class='subpart'><b>Indexes</b></td></tr>
	<tr>		<td>pk&#095;filepath primary key</td>
		<td> ON filepath&#095;id</td>
		<td>  </td>
	</tr>
	<tr>		<td>idx&#095;filepath </td>
		<td> ON filepath&#095;type&#095;id</td>
		<td>  </td>
	</tr>
<tr><td colspan='3' class='subpart'><b>Foreign Keys</b></td></tr>
	<tr>
		<td>fk_filepath</td>
		<td > ( filepath&#095;type&#095;id ) ref <a href='#filepath&#095;type'>filepath&#095;type</a> (filepath&#095;type&#095;id) </td>
		<td>  </td>
	</tr>
	<tr>
		<td>fk_filepath_0</td>
		<td > ( checksum&#095;algorithm&#095;id ) ref <a href='#checksum&#095;algorithm'>checksum&#095;algorithm</a> (checksum&#095;algorithm&#095;id) </td>
		<td>  </td>
	</tr>
</tbody>
</table>

<br/><br/>
<table id='dbs' >
<thead>
<tr><th colspan='3'><a name='study_preprocessed_data'>study_preprocessed_data</a></th></tr>
</thead>
<tbody>
	<tr>
		<td><a name='study_id'>study&#095;id</a></td>
		<td width='40%'> bigint  NOT NULL  </td>
		<td width='99%'>  </td>
	</tr>
	<tr>
		<td><a name='preprocessed_data_id'>preprocessed&#095;data&#095;id</a></td>
		<td width='40%'> bigint  NOT NULL  </td>
		<td width='99%'>  </td>
	</tr>
<tr><td colspan='3' class='subpart'><b>Indexes</b></td></tr>
	<tr>		<td>idx&#095;study&#095;preprocessed&#095;data primary key</td>
		<td> ON study&#095;id&#044; preprocessed&#095;data&#095;id</td>
		<td>  </td>
	</tr>
	<tr>		<td>idx&#095;study&#095;preprocessed&#095;data&#095;0 </td>
		<td> ON study&#095;id</td>
		<td>  </td>
	</tr>
	<tr>		<td>idx&#095;study&#095;preprocessed&#095;data&#095;1 </td>
		<td> ON preprocessed&#095;data&#095;id</td>
		<td>  </td>
	</tr>
<tr><td colspan='3' class='subpart'><b>Foreign Keys</b></td></tr>
	<tr>
		<td>fk_study_preprocessed_data</td>
		<td > ( study&#095;id ) ref <a href='#study'>study</a> (study&#095;id) </td>
		<td>  </td>
	</tr>
	<tr>
		<td>fk_study_preprocessed_data_0</td>
		<td > ( preprocessed&#095;data&#095;id ) ref <a href='#preprocessed&#095;data'>preprocessed&#095;data</a> (preprocessed&#095;data&#095;id) </td>
		<td>  </td>
	</tr>
</tbody>
</table>

<br/><br/>
<table id='dbs' >
<thead>
<tr><th colspan='3'><a name='study'>study</a></th></tr>
</thead>
<tbody>
	<tr>
		<td><a name='study_id'>study&#095;id</a></td>
		<td width='40%'> bigserial  NOT NULL  </td>
		<td width='99%'> Unique name for study </td>
	</tr>
	<tr>
		<td><a name='email'>email</a></td>
		<td width='40%'> varchar  NOT NULL  </td>
		<td width='99%'> Email of study owner </td>
	</tr>
	<tr>
		<td><a name='study_status_id'>study&#095;status&#095;id</a></td>
		<td width='40%'> bigint  NOT NULL  </td>
		<td width='99%'>  </td>
	</tr>
	<tr>
		<td><a name='emp_person_id'>emp&#095;person&#095;id</a></td>
		<td width='40%'> bigint   </td>
		<td width='99%'>  </td>
	</tr>
	<tr>
		<td><a name='first_contact'>first&#095;contact</a></td>
		<td width='40%'> varchar  NOT NULL  </td>
		<td width='99%'>  </td>
	</tr>
	<tr>
		<td><a name='funding'>funding</a></td>
		<td width='40%'> varchar   </td>
		<td width='99%'>  </td>
	</tr>
	<tr>
		<td><a name='timeseries_type_id'>timeseries&#095;type&#095;id</a></td>
		<td width='40%'> bigint  NOT NULL  </td>
		<td width='99%'> What type of timeseries this study is &#040;or is not&#041;
Controlled Vocabulary </td>
	</tr>
	<tr>
		<td><a name='lab_person_id'>lab&#095;person&#095;id</a></td>
		<td width='40%'> bigint   </td>
		<td width='99%'>  </td>
	</tr>
	<tr>
		<td><a name='metadata_complete'>metadata&#095;complete</a></td>
		<td width='40%'> bool  NOT NULL  </td>
		<td width='99%'>  </td>
	</tr>
	<tr>
		<td><a name='mixs_compliant'>mixs&#095;compliant</a></td>
		<td width='40%'> bool  NOT NULL  </td>
		<td width='99%'>  </td>
	</tr>
	<tr>
		<td><a name='most_recent_contact'>most&#095;recent&#095;contact</a></td>
		<td width='40%'> varchar   </td>
		<td width='99%'>  </td>
	</tr>
	<tr>
		<td><a name='number_samples_collected'>number&#095;samples&#095;collected</a></td>
		<td width='40%'> integer  NOT NULL  </td>
		<td width='99%'>  </td>
	</tr>
	<tr>
		<td><a name='number_samples_promised'>number&#095;samples&#095;promised</a></td>
		<td width='40%'> integer  NOT NULL  </td>
		<td width='99%'>  </td>
	</tr>
	<tr>
		<td><a name='portal_type_id'>portal&#095;type&#095;id</a></td>
		<td width='40%'> bigint  NOT NULL  </td>
		<td width='99%'>  </td>
	</tr>
	<tr>
		<td><a name='principal_investigator_id'>principal&#095;investigator&#095;id</a></td>
		<td width='40%'> bigint  NOT NULL  </td>
		<td width='99%'>  </td>
	</tr>
	<tr>
		<td><a name='reprocess'>reprocess</a></td>
		<td width='40%'> bool  NOT NULL  </td>
		<td width='99%'>  </td>
	</tr>
	<tr>
		<td><a name='spatial_series'>spatial&#095;series</a></td>
		<td width='40%'> bool   </td>
		<td width='99%'>  </td>
	</tr>
	<tr>
		<td><a name='study_title'>study&#095;title</a></td>
		<td width='40%'> varchar  NOT NULL  </td>
		<td width='99%'>  </td>
	</tr>
	<tr>
		<td><a name='study_alias'>study&#095;alias</a></td>
		<td width='40%'> varchar  NOT NULL  </td>
		<td width='99%'>  </td>
	</tr>
	<tr>
		<td><a name='study_description'>study&#095;description</a></td>
		<td width='40%'> text  NOT NULL  </td>
		<td width='99%'>  </td>
	</tr>
	<tr>
		<td><a name='study_abstract'>study&#095;abstract</a></td>
		<td width='40%'> text  NOT NULL  </td>
		<td width='99%'>  </td>
	</tr>
	<tr>
		<td><a name='vamps_id'>vamps&#095;id</a></td>
		<td width='40%'> varchar   </td>
		<td width='99%'>  </td>
	</tr>
<tr><td colspan='3' class='subpart'><b>Indexes</b></td></tr>
	<tr>		<td>pk&#095;study primary key</td>
		<td> ON study&#095;id</td>
		<td>  </td>
	</tr>
	<tr>		<td>idx&#095;study </td>
		<td> ON email</td>
		<td>  </td>
	</tr>
	<tr>		<td>idx&#095;study&#095;0 </td>
		<td> ON study&#095;status&#095;id</td>
		<td>  </td>
	</tr>
	<tr>		<td>idx&#095;study&#095;1 </td>
		<td> ON emp&#095;person&#095;id</td>
		<td>  </td>
	</tr>
	<tr>		<td>idx&#095;study&#095;2 </td>
		<td> ON lab&#095;person&#095;id</td>
		<td>  </td>
	</tr>
	<tr>		<td>idx&#095;study&#095;3 </td>
		<td> ON principal&#095;investigator&#095;id</td>
		<td>  </td>
	</tr>
	<tr>		<td>idx&#095;study&#095;4 </td>
		<td> ON timeseries&#095;type&#095;id</td>
		<td>  </td>
	</tr>
	<tr>		<td>idx&#095;study&#095;5 </td>
		<td> ON portal&#095;type&#095;id</td>
		<td>  </td>
	</tr>
<tr><td colspan='3' class='subpart'><b>Foreign Keys</b></td></tr>
	<tr>
		<td>fk_study_user</td>
		<td > ( email ) ref <a href='#qiita&#095;user'>qiita&#095;user</a> (email) </td>
		<td>  </td>
	</tr>
	<tr>
		<td>fk_study_study_status</td>
		<td > ( study&#095;status&#095;id ) ref <a href='#study&#095;status'>study&#095;status</a> (study&#095;status&#095;id) </td>
		<td>  </td>
	</tr>
	<tr>
		<td>fk_study_study_emp_person</td>
		<td > ( emp&#095;person&#095;id ) ref <a href='#study&#095;person'>study&#095;person</a> (study&#095;person&#095;id) </td>
		<td>  </td>
	</tr>
	<tr>
		<td>fk_study_study_lab_person</td>
		<td > ( lab&#095;person&#095;id ) ref <a href='#study&#095;person'>study&#095;person</a> (study&#095;person&#095;id) </td>
		<td>  </td>
	</tr>
	<tr>
		<td>fk_study_study_pi_person</td>
		<td > ( principal&#095;investigator&#095;id ) ref <a href='#study&#095;person'>study&#095;person</a> (study&#095;person&#095;id) </td>
		<td>  </td>
	</tr>
	<tr>
		<td>fk_study_timeseries_type</td>
		<td > ( timeseries&#095;type&#095;id ) ref <a href='#timeseries&#095;type'>timeseries&#095;type</a> (timeseries&#095;type&#095;id) </td>
		<td>  </td>
	</tr>
	<tr>
		<td>fk_study</td>
		<td > ( portal&#095;type&#095;id ) ref <a href='#portal&#095;type'>portal&#095;type</a> (portal&#095;type&#095;id) </td>
		<td>  </td>
	</tr>
</tbody>
</table>

<br/><br/>
<table id='dbs' >
<thead>
<tr><th colspan='3'><a name='study_users'>study_users</a></th></tr>
<tr><td colspan='3'>Links shared studies to users they are shared with </td></tr>
</thead>
<tbody>
	<tr>
		<td><a name='study_id'>study&#095;id</a></td>
		<td width='40%'> bigint  NOT NULL  </td>
		<td width='99%'>  </td>
	</tr>
	<tr>
		<td><a name='email'>email</a></td>
		<td width='40%'> varchar  NOT NULL  </td>
		<td width='99%'>  </td>
	</tr>
<tr><td colspan='3' class='subpart'><b>Indexes</b></td></tr>
	<tr>		<td>idx&#095;study&#095;users primary key</td>
		<td> ON study&#095;id&#044; email</td>
		<td>  </td>
	</tr>
	<tr>		<td>idx&#095;study&#095;users&#095;0 </td>
		<td> ON study&#095;id</td>
		<td>  </td>
	</tr>
	<tr>		<td>idx&#095;study&#095;users&#095;1 </td>
		<td> ON email</td>
		<td>  </td>
	</tr>
<tr><td colspan='3' class='subpart'><b>Foreign Keys</b></td></tr>
	<tr>
		<td>fk_study_users_study</td>
		<td > ( study&#095;id ) ref <a href='#study'>study</a> (study&#095;id) </td>
		<td>  </td>
	</tr>
	<tr>
		<td>fk_study_users_user</td>
		<td > ( email ) ref <a href='#qiita&#095;user'>qiita&#095;user</a> (email) </td>
		<td>  </td>
	</tr>
</tbody>
</table>

<br/><br/>
<table id='dbs' >
<thead>
<tr><th colspan='3'><a name='required_sample_info'>required_sample_info</a></th></tr>
<tr><td colspan='3'>Required info for each sample&#046; One row is one sample&#046; </td></tr>
</thead>
<tbody>
	<tr>
		<td><a name='study_id'>study&#095;id</a></td>
		<td width='40%'> bigint  NOT NULL  </td>
		<td width='99%'>  </td>
	</tr>
	<tr>
		<td><a name='sample_id'>sample&#095;id</a></td>
		<td width='40%'> varchar  NOT NULL  </td>
		<td width='99%'>  </td>
	</tr>
	<tr>
		<td><a name='physical_location'>physical&#095;location</a></td>
		<td width='40%'> varchar  NOT NULL  </td>
		<td width='99%'> Where the sample itself is stored </td>
	</tr>
	<tr>
		<td><a name='has_physical_specimen'>has&#095;physical&#095;specimen</a></td>
		<td width='40%'> bool  NOT NULL  </td>
		<td width='99%'> Whether we have the full speciment or just DNA </td>
	</tr>
	<tr>
		<td><a name='has_extracted_data'>has&#095;extracted&#095;data</a></td>
		<td width='40%'> bool  NOT NULL  </td>
		<td width='99%'>  </td>
	</tr>
	<tr>
		<td><a name='sample_type'>sample&#095;type</a></td>
		<td width='40%'> varchar  NOT NULL  </td>
		<td width='99%'> Controlled vocabulary of sample types </td>
	</tr>
	<tr>
		<td><a name='required_sample_info_status_id'>required&#095;sample&#095;info&#095;status&#095;id</a></td>
		<td width='40%'> bigint  NOT NULL  </td>
		<td width='99%'> What step of the pipeline the samples are in </td>
	</tr>
	<tr>
		<td><a name='collection_timestamp'>collection&#095;timestamp</a></td>
		<td width='40%'> timestamp  NOT NULL  </td>
		<td width='99%'>  </td>
	</tr>
	<tr>
		<td><a name='host_subject_id'>host&#095;subject&#095;id</a></td>
		<td width='40%'> varchar  NOT NULL  </td>
		<td width='99%'>  </td>
	</tr>
	<tr>
		<td><a name='description'>description</a></td>
		<td width='40%'> varchar  NOT NULL  </td>
		<td width='99%'>  </td>
	</tr>
<tr><td colspan='3' class='subpart'><b>Indexes</b></td></tr>
	<tr>		<td>idx&#095;common&#095;sample&#095;information primary key</td>
		<td> ON study&#095;id&#044; sample&#095;id</td>
		<td>  </td>
	</tr>
	<tr>		<td>idx&#095;required&#095;sample&#095;info </td>
		<td> ON study&#095;id</td>
		<td>  </td>
	</tr>
	<tr>		<td>idx&#095;required&#095;sample&#095;info&#095;0 </td>
		<td> ON required&#095;sample&#095;info&#095;status&#095;id</td>
		<td>  </td>
	</tr>
	<tr>		<td>pk&#095;required&#095;sample&#095;info unique</td>
		<td> ON sample&#095;id</td>
		<td>  </td>
	</tr>
<tr><td colspan='3' class='subpart'><b>Foreign Keys</b></td></tr>
	<tr>
		<td>fk_required_sample_info_study</td>
		<td > ( study&#095;id ) ref <a href='#study'>study</a> (study&#095;id) </td>
		<td>  </td>
	</tr>
	<tr>
		<td>fk_required_sample_info</td>
		<td > ( required&#095;sample&#095;info&#095;status&#095;id ) ref <a href='#required&#095;sample&#095;info&#095;status'>required&#095;sample&#095;info&#095;status</a> (required&#095;sample&#095;info&#095;status&#095;id) </td>
		<td>  </td>
	</tr>
</tbody>
</table>

<br/><br/>
<table id='dbs' >
<thead>
<tr><th colspan='3'><a name='sample_x'>sample_x</a></th></tr>
<tr><td colspan='3'>data for samples in study x &#040;sample template&#041;
x is the study&#095;id from study table

MAKE SURE sample&#095;id IS FK TO sample&#095;id IN required&#095;sample&#095;info TABLE </td></tr>
</thead>
<tbody>
	<tr>
		<td><a name='sample_id'>sample&#095;id</a></td>
		<td width='40%'> varchar  NOT NULL  </td>
		<td width='99%'>  </td>
	</tr>
	<tr>
		<td><a name='description'>description</a></td>
		<td width='40%'> varchar  NOT NULL  </td>
		<td width='99%'>  </td>
	</tr>
	<tr>
		<td><a name='other_mapping_columns'>other&#095;mapping&#095;columns</a></td>
		<td width='40%'> varchar   </td>
		<td width='99%'> Represents whatever other columns go with this study </td>
	</tr>
<tr><td colspan='3' class='subpart'><b>Indexes</b></td></tr>
	<tr>		<td>pk&#095;study&#095;x&#095;y primary key</td>
		<td> ON sample&#095;id</td>
		<td>  </td>
	</tr>
</tbody>
</table>

<br/><br/>
<table id='dbs' >
<thead>
<tr><th colspan='3'><a name='study_sample_columns'>study_sample_columns</a></th></tr>
<tr><td colspan='3'>Holds information on which metadata columns are available for the study sample template </td></tr>
</thead>
<tbody>
	<tr>
		<td><a name='study_id'>study&#095;id</a></td>
		<td width='40%'> bigint  NOT NULL  </td>
		<td width='99%'>  </td>
	</tr>
	<tr>
		<td><a name='column_name'>column&#095;name</a></td>
		<td width='40%'> varchar&#040; 100 &#041;  NOT NULL  </td>
		<td width='99%'>  </td>
	</tr>
	<tr>
		<td><a name='column_type'>column&#095;type</a></td>
		<td width='40%'> varchar  NOT NULL  </td>
		<td width='99%'>  </td>
	</tr>
<tr><td colspan='3' class='subpart'><b>Indexes</b></td></tr>
	<tr>		<td>idx&#095;study&#095;mapping&#095;columns primary key</td>
		<td> ON study&#095;id&#044; column&#095;name&#044; column&#095;type</td>
		<td>  </td>
	</tr>
	<tr>		<td>idx&#095;study&#095;mapping&#095;columns&#095;study&#095;id </td>
		<td> ON study&#095;id</td>
		<td>  </td>
	</tr>
<tr><td colspan='3' class='subpart'><b>Foreign Keys</b></td></tr>
	<tr>
		<td>fk_study_mapping_columns_study</td>
		<td > ( study&#095;id ) ref <a href='#study'>study</a> (study&#095;id) </td>
		<td>  </td>
	</tr>
</tbody>
</table>

<br/><br/>
<table id='dbs' >
<thead>
<tr><th colspan='3'><a name='required_sample_info_status'>required_sample_info_status</a></th></tr>
</thead>
<tbody>
	<tr>
		<td><a name='required_sample_info_status_id'>required&#095;sample&#095;info&#095;status&#095;id</a></td>
		<td width='40%'> bigserial  NOT NULL  </td>
		<td width='99%'>  </td>
	</tr>
	<tr>
		<td><a name='status'>status</a></td>
		<td width='40%'> varchar   </td>
		<td width='99%'>  </td>
	</tr>
<tr><td colspan='3' class='subpart'><b>Indexes</b></td></tr>
	<tr>		<td>pk&#095;sample&#095;status primary key</td>
		<td> ON required&#095;sample&#095;info&#095;status&#095;id</td>
		<td>  </td>
	</tr>
</tbody>
</table>

<br/><br/>
<table id='dbs' >
<thead>
<tr><th colspan='3'><a name='prep_y'>prep_y</a></th></tr>
<tr><td colspan='3'>Information on how raw data y was prepared &#040;prep template&#041;
Linked by y being raw&#095;data&#095;id from raw data table&#046; </td></tr>
</thead>
<tbody>
	<tr>
		<td><a name='sample_id'>sample&#095;id</a></td>
		<td width='40%'> varchar  NOT NULL  </td>
		<td width='99%'>  </td>
	</tr>
	<tr>
		<td><a name='data'>data</a></td>
		<td width='40%'> bigint   </td>
		<td width='99%'> STUFFFFF </td>
	</tr>
<tr><td colspan='3' class='subpart'><b>Indexes</b></td></tr>
	<tr>		<td>pk&#095;prep&#095;y primary key</td>
		<td> ON sample&#095;id</td>
		<td>  </td>
	</tr>
</tbody>
</table>

<br/><br/>
<table id='dbs' >
<thead>
<tr><th colspan='3'><a name='common_prep_info'>common_prep_info</a></th></tr>
</thead>
<tbody>
	<tr>
		<td><a name='raw_data_id'>raw&#095;data&#095;id</a></td>
		<td width='40%'> bigserial  NOT NULL  </td>
		<td width='99%'>  </td>
	</tr>
	<tr>
		<td><a name='sample_id'>sample&#095;id</a></td>
		<td width='40%'> varchar  NOT NULL  </td>
		<td width='99%'>  </td>
	</tr>
	<tr>
		<td><a name='center_name'>center&#095;name</a></td>
		<td width='40%'> varchar   </td>
		<td width='99%'>  </td>
	</tr>
	<tr>
		<td><a name='center_project_name'>center&#095;project&#095;name</a></td>
		<td width='40%'> varchar   </td>
		<td width='99%'>  </td>
	</tr>
	<tr>
		<td><a name='ebi_submission_accession'>ebi&#095;submission&#095;accession</a></td>
		<td width='40%'> varchar   </td>
		<td width='99%'>  </td>
	</tr>
	<tr>
		<td><a name='ebi_study_accession'>ebi&#095;study&#095;accession</a></td>
		<td width='40%'> varchar   </td>
		<td width='99%'>  </td>
	</tr>
	<tr>
		<td><a name='emp_status_id'>emp&#095;status&#095;id</a></td>
		<td width='40%'> bigint  NOT NULL  </td>
		<td width='99%'>  </td>
	</tr>
	<tr>
		<td><a name='data_type_id'>data&#095;type&#095;id</a></td>
		<td width='40%'> bigint  NOT NULL  </td>
		<td width='99%'>  </td>
	</tr>
<tr><td colspan='3' class='subpart'><b>Indexes</b></td></tr>
	<tr>		<td>idx&#095;required&#095;prep&#095;info </td>
		<td> ON raw&#095;data&#095;id</td>
		<td>  </td>
	</tr>
	<tr>		<td>idx&#095;required&#095;prep&#095;info&#095;0 </td>
		<td> ON emp&#095;status&#095;id</td>
		<td>  </td>
	</tr>
	<tr>		<td>idx&#095;required&#095;prep&#095;info&#095;1 primary key</td>
		<td> ON raw&#095;data&#095;id&#044; sample&#095;id</td>
		<td>  </td>
	</tr>
	<tr>		<td>idx&#095;required&#095;prep&#095;info&#095;2 </td>
		<td> ON sample&#095;id</td>
		<td>  </td>
	</tr>
	<tr>		<td>idx&#095;required&#095;prep&#095;info&#095;3 </td>
		<td> ON data&#095;type&#095;id</td>
		<td>  </td>
	</tr>
<tr><td colspan='3' class='subpart'><b>Foreign Keys</b></td></tr>
	<tr>
		<td>fk_required_prep_info_raw_data</td>
		<td > ( raw&#095;data&#095;id ) ref <a href='#raw&#095;data'>raw&#095;data</a> (raw&#095;data&#095;id) </td>
		<td>  </td>
	</tr>
	<tr>
		<td>fk_required_prep_info_emp_status</td>
		<td > ( emp&#095;status&#095;id ) ref <a href='#emp&#095;status'>emp&#095;status</a> (emp&#095;status&#095;id) </td>
		<td>  </td>
	</tr>
	<tr>
		<td>fk_required_prep_info</td>
		<td > ( sample&#095;id ) ref <a href='#required&#095;sample&#095;info'>required&#095;sample&#095;info</a> (sample&#095;id) </td>
		<td>  </td>
	</tr>
	<tr>
		<td>fk_required_prep_info_0</td>
		<td > ( data&#095;type&#095;id ) ref <a href='#data&#095;type'>data&#095;type</a> (data&#095;type&#095;id) </td>
		<td>  </td>
	</tr>
</tbody>
</table>

<br/><br/>
<table id='dbs' >
<thead>
<tr><th colspan='3'><a name='emp_status'>emp_status</a></th></tr>
<tr><td colspan='3'>All possible statuses for projects relating to EMP&#046; Whether they are part of&#044; processed in accordance to&#044; or not part of EMP&#046; </td></tr>
</thead>
<tbody>
	<tr>
		<td><a name='emp_status_id'>emp&#095;status&#095;id</a></td>
		<td width='40%'> bigserial  NOT NULL  </td>
		<td width='99%'>  </td>
	</tr>
	<tr>
		<td><a name='emp_status'>emp&#095;status</a></td>
		<td width='40%'> varchar  NOT NULL  </td>
		<td width='99%'>  </td>
	</tr>
<tr><td colspan='3' class='subpart'><b>Indexes</b></td></tr>
	<tr>		<td>pk&#095;emp&#095;status primary key</td>
		<td> ON emp&#095;status&#095;id</td>
		<td>  </td>
	</tr>
</tbody>
</table>

<br/><br/>
<table id='dbs' >
<thead>
<tr><th colspan='3'><a name='raw_data_prep_columns'>raw_data_prep_columns</a></th></tr>
<tr><td colspan='3'>Holds the columns available for a given raw data prep </td></tr>
</thead>
<tbody>
	<tr>
		<td><a name='raw_data_id'>raw&#095;data&#095;id</a></td>
		<td width='40%'> bigint  NOT NULL  </td>
		<td width='99%'>  </td>
	</tr>
	<tr>
		<td><a name='column_name'>column&#095;name</a></td>
		<td width='40%'> varchar  NOT NULL  </td>
		<td width='99%'>  </td>
	</tr>
	<tr>
		<td><a name='column_type'>column&#095;type</a></td>
		<td width='40%'> varchar  NOT NULL  </td>
		<td width='99%'>  </td>
	</tr>
<tr><td colspan='3' class='subpart'><b>Indexes</b></td></tr>
	<tr>		<td>idx&#095;raw&#095;data&#095;prep&#095;columns primary key</td>
		<td> ON raw&#095;data&#095;id&#044; column&#095;name&#044; column&#095;type</td>
		<td>  </td>
	</tr>
	<tr>		<td>idx&#095;prep&#095;columns </td>
		<td> ON raw&#095;data&#095;id</td>
		<td>  </td>
	</tr>
<tr><td colspan='3' class='subpart'><b>Foreign Keys</b></td></tr>
	<tr>
		<td>fk_prep_columns_raw_data</td>
		<td > ( raw&#095;data&#095;id ) ref <a href='#raw&#095;data'>raw&#095;data</a> (raw&#095;data&#095;id) </td>
		<td>  </td>
	</tr>
</tbody>
</table>

<br/><br/>
<table id='dbs' >
<thead>
<tr><th colspan='3'><a name='filetype'>filetype</a></th></tr>
<tr><td colspan='3'>Type of file &#040;FASTA&#044; FASTQ&#044; SPECTRA&#044; etc&#041; </td></tr>
</thead>
<tbody>
	<tr>
		<td><a name='filetype_id'>filetype&#095;id</a></td>
		<td width='40%'> bigserial  NOT NULL  </td>
		<td width='99%'>  </td>
	</tr>
	<tr>
		<td><a name='type'>type</a></td>
		<td width='40%'> varchar  NOT NULL  </td>
		<td width='99%'>  </td>
	</tr>
<tr><td colspan='3' class='subpart'><b>Indexes</b></td></tr>
	<tr>		<td>pk&#095;filetype primary key</td>
		<td> ON filetype&#095;id</td>
		<td>  </td>
	</tr>
</tbody>
</table>

<br/><br/>
<table id='dbs' >
<thead>
<tr><th colspan='3'><a name='raw_filepath'>raw_filepath</a></th></tr>
</thead>
<tbody>
	<tr>
		<td><a name='raw_data_id'>raw&#095;data&#095;id</a></td>
		<td width='40%'> bigint  NOT NULL  </td>
		<td width='99%'>  </td>
	</tr>
	<tr>
		<td><a name='filepath_id'>filepath&#095;id</a></td>
		<td width='40%'> bigint  NOT NULL  </td>
		<td width='99%'>  </td>
	</tr>
<tr><td colspan='3' class='subpart'><b>Indexes</b></td></tr>
	<tr>		<td>idx&#095;raw&#095;filepath primary key</td>
		<td> ON raw&#095;data&#095;id&#044; filepath&#095;id</td>
		<td>  </td>
	</tr>
	<tr>		<td>idx&#095;raw&#095;filepath&#095;0 </td>
		<td> ON filepath&#095;id</td>
		<td>  </td>
	</tr>
	<tr>		<td>idx&#095;raw&#095;filepath&#095;1 </td>
		<td> ON raw&#095;data&#095;id</td>
		<td>  </td>
	</tr>
<tr><td colspan='3' class='subpart'><b>Foreign Keys</b></td></tr>
	<tr>
		<td>fk_raw_filepath</td>
		<td > ( filepath&#095;id ) ref <a href='#filepath'>filepath</a> (filepath&#095;id) </td>
		<td>  </td>
	</tr>
	<tr>
		<td>fk_raw_filepath_0</td>
		<td > ( raw&#095;data&#095;id ) ref <a href='#raw&#095;data'>raw&#095;data</a> (raw&#095;data&#095;id) </td>
		<td>  </td>
	</tr>
</tbody>
</table>

<br/><br/>
<table id='dbs' >
<thead>
<tr><th colspan='3'><a name='preprocessed_processed_data'>preprocessed_processed_data</a></th></tr>
</thead>
<tbody>
	<tr>
		<td><a name='preprocessed_data_id'>preprocessed&#095;data&#095;id</a></td>
		<td width='40%'> bigint  NOT NULL  </td>
		<td width='99%'>  </td>
	</tr>
	<tr>
		<td><a name='processed_data_id'>processed&#095;data&#095;id</a></td>
		<td width='40%'> bigint  NOT NULL  </td>
		<td width='99%'>  </td>
	</tr>
<tr><td colspan='3' class='subpart'><b>Indexes</b></td></tr>
	<tr>		<td>idx&#095;preprocessed&#095;processed&#095;data primary key</td>
		<td> ON preprocessed&#095;data&#095;id&#044; processed&#095;data&#095;id</td>
		<td>  </td>
	</tr>
	<tr>		<td>idx&#095;preprocessed&#095;processed&#095;data&#095;0 </td>
		<td> ON preprocessed&#095;data&#095;id</td>
		<td>  </td>
	</tr>
	<tr>		<td>idx&#095;preprocessed&#095;processed&#095;data&#095;1 </td>
		<td> ON processed&#095;data&#095;id</td>
		<td>  </td>
	</tr>
<tr><td colspan='3' class='subpart'><b>Foreign Keys</b></td></tr>
	<tr>
		<td>fk_preprocessed_processed_data</td>
		<td > ( preprocessed&#095;data&#095;id ) ref <a href='#preprocessed&#095;data'>preprocessed&#095;data</a> (preprocessed&#095;data&#095;id) </td>
		<td>  </td>
	</tr>
	<tr>
		<td>fk_preprocessed_processed_data_0</td>
		<td > ( processed&#095;data&#095;id ) ref <a href='#processed&#095;data'>processed&#095;data</a> (processed&#095;data&#095;id) </td>
		<td>  </td>
	</tr>
</tbody>
</table>

<br/><br/>
<table id='dbs' >
<thead>
<tr><th colspan='3'><a name='study_raw_data'>study_raw_data</a></th></tr>
<tr><td colspan='3'>links study to its raw data </td></tr>
</thead>
<tbody>
	<tr>
		<td><a name='study_id'>study&#095;id</a></td>
		<td width='40%'> bigint  NOT NULL  </td>
		<td width='99%'>  </td>
	</tr>
	<tr>
		<td><a name='raw_data_id'>raw&#095;data&#095;id</a></td>
		<td width='40%'> bigint  NOT NULL  </td>
		<td width='99%'>  </td>
	</tr>
<tr><td colspan='3' class='subpart'><b>Indexes</b></td></tr>
	<tr>		<td>idx&#095;study&#095;raw&#095;data </td>
		<td> ON study&#095;id</td>
		<td>  </td>
	</tr>
	<tr>		<td>idx&#095;study&#095;raw&#095;data&#095;0 primary key</td>
		<td> ON study&#095;id&#044; raw&#095;data&#095;id</td>
		<td>  </td>
	</tr>
<tr><td colspan='3' class='subpart'><b>Foreign Keys</b></td></tr>
	<tr>
		<td>fk_study_raw_data_study</td>
		<td > ( study&#095;id ) ref <a href='#study'>study</a> (study&#095;id) </td>
		<td>  </td>
	</tr>
	<tr>
		<td>fk_study_raw_data_raw_data</td>
		<td > ( raw&#095;data&#095;id ) ref <a href='#raw&#095;data'>raw&#095;data</a> (raw&#095;data&#095;id) </td>
		<td>  </td>
	</tr>
</tbody>
</table>

<br/><br/>
<table id='dbs' >
<thead>
<tr><th colspan='3'><a name='timeseries_type'>timeseries_type</a></th></tr>
</thead>
<tbody>
	<tr>
		<td><a name='timeseries_type_id'>timeseries&#095;type&#095;id</a></td>
		<td width='40%'> bigserial  NOT NULL  </td>
		<td width='99%'>  </td>
	</tr>
	<tr>
		<td><a name='timeseries_type'>timeseries&#095;type</a></td>
		<td width='40%'> varchar  NOT NULL  </td>
		<td width='99%'>  </td>
	</tr>
<tr><td colspan='3' class='subpart'><b>Indexes</b></td></tr>
	<tr>		<td>pk&#095;timeseries&#095;type primary key</td>
		<td> ON timeseries&#095;type&#095;id</td>
		<td>  </td>
	</tr>
</tbody>
</table>

<br/><br/>
<table id='dbs' >
<thead>
<tr><th colspan='3'><a name='portal_type'>portal_type</a></th></tr>
<tr><td colspan='3'>What portals are available to show a study in </td></tr>
</thead>
<tbody>
	<tr>
		<td><a name='portal_type_id'>portal&#095;type&#095;id</a></td>
		<td width='40%'> bigserial  NOT NULL  </td>
		<td width='99%'>  </td>
	</tr>
	<tr>
		<td><a name='portal'>portal</a></td>
		<td width='40%'> varchar  NOT NULL  </td>
		<td width='99%'>  </td>
	</tr>
	<tr>
		<td><a name='description'>description</a></td>
		<td width='40%'> varchar  NOT NULL  </td>
		<td width='99%'>  </td>
	</tr>
<tr><td colspan='3' class='subpart'><b>Indexes</b></td></tr>
	<tr>		<td>pk&#095;portal&#095;type primary key</td>
		<td> ON portal&#095;type&#095;id</td>
		<td>  </td>
	</tr>
</tbody>
</table>

<br/><br/>
<table id='dbs' >
<thead>
<tr><th colspan='3'><a name='raw_data'>raw_data</a></th></tr>
</thead>
<tbody>
	<tr>
		<td><a name='raw_data_id'>raw&#095;data&#095;id</a></td>
		<td width='40%'> bigserial  NOT NULL  </td>
		<td width='99%'>  </td>
	</tr>
	<tr>
		<td><a name='filetype_id'>filetype&#095;id</a></td>
		<td width='40%'> bigint  NOT NULL  </td>
		<td width='99%'>  </td>
	</tr>
<tr><td colspan='3' class='subpart'><b>Indexes</b></td></tr>
	<tr>		<td>pk&#095;raw&#095;data unique</td>
		<td> ON raw&#095;data&#095;id</td>
		<td>  </td>
	</tr>
	<tr>		<td>idx&#095;raw&#095;data </td>
		<td> ON filetype&#095;id</td>
		<td>  </td>
	</tr>
<tr><td colspan='3' class='subpart'><b>Foreign Keys</b></td></tr>
	<tr>
		<td>fk_raw_data_filetype</td>
		<td > ( filetype&#095;id ) ref <a href='#filetype'>filetype</a> (filetype&#095;id) </td>
		<td>  </td>
	</tr>
</tbody>
</table>

<br/><br/>
<table id='dbs' >
<thead>
<tr><th colspan='3'><a name='raw_preprocessed_data'>raw_preprocessed_data</a></th></tr>
</thead>
<tbody>
	<tr>
		<td><a name='raw_data_id'>raw&#095;data&#095;id</a></td>
		<td width='40%'> bigint  NOT NULL  </td>
		<td width='99%'>  </td>
	</tr>
	<tr>
		<td><a name='preprocessed_data_id'>preprocessed&#095;data&#095;id</a></td>
		<td width='40%'> bigint  NOT NULL  </td>
		<td width='99%'>  </td>
	</tr>
<tr><td colspan='3' class='subpart'><b>Indexes</b></td></tr>
	<tr>		<td>idx&#095;raw&#095;preprocessed&#095;data primary key</td>
		<td> ON raw&#095;data&#095;id&#044; preprocessed&#095;data&#095;id</td>
		<td>  </td>
	</tr>
	<tr>		<td>idx&#095;raw&#095;preprocessed&#095;data&#095;0 </td>
		<td> ON raw&#095;data&#095;id</td>
		<td>  </td>
	</tr>
	<tr>		<td>idx&#095;raw&#095;preprocessed&#095;data&#095;1 </td>
		<td> ON preprocessed&#095;data&#095;id</td>
		<td>  </td>
	</tr>
<tr><td colspan='3' class='subpart'><b>Foreign Keys</b></td></tr>
	<tr>
		<td>fk_raw_preprocessed_data</td>
		<td > ( raw&#095;data&#095;id ) ref <a href='#raw&#095;data'>raw&#095;data</a> (raw&#095;data&#095;id) </td>
		<td>  </td>
	</tr>
	<tr>
		<td>fk_raw_preprocessed_data_0</td>
		<td > ( preprocessed&#095;data&#095;id ) ref <a href='#preprocessed&#095;data'>preprocessed&#095;data</a> (preprocessed&#095;data&#095;id) </td>
		<td>  </td>
	</tr>
</tbody>
</table>

<br/><br/>
<table id='dbs' >
<thead>
<tr><th colspan='3'><a name='processed_filepath'>processed_filepath</a></th></tr>
</thead>
<tbody>
	<tr>
		<td><a name='processed_data_id'>processed&#095;data&#095;id</a></td>
		<td width='40%'> bigint  NOT NULL  </td>
		<td width='99%'>  </td>
	</tr>
	<tr>
		<td><a name='filepath_id'>filepath&#095;id</a></td>
		<td width='40%'> bigint  NOT NULL  </td>
		<td width='99%'>  </td>
	</tr>
<tr><td colspan='3' class='subpart'><b>Indexes</b></td></tr>
	<tr>		<td>idx&#095;processed&#095;filepath primary key</td>
		<td> ON processed&#095;data&#095;id&#044; filepath&#095;id</td>
		<td>  </td>
	</tr>
<tr><td colspan='3' class='subpart'><b>Foreign Keys</b></td></tr>
	<tr>
		<td>fk_processed_data_filepath</td>
		<td > ( processed&#095;data&#095;id ) ref <a href='#processed&#095;data'>processed&#095;data</a> (processed&#095;data&#095;id) </td>
		<td>  </td>
	</tr>
	<tr>
		<td>fk_processed_data_filepath_0</td>
		<td > ( filepath&#095;id ) ref <a href='#filepath'>filepath</a> (filepath&#095;id) </td>
		<td>  </td>
	</tr>
</tbody>
</table>

<br/><br/>
<table id='dbs' >
<thead>
<tr><th colspan='3'><a name='command'>command</a></th></tr>
<tr><td colspan='3'>Available commands for jobs </td></tr>
</thead>
<tbody>
	<tr>
		<td><a name='command_id'>command&#095;id</a></td>
		<td width='40%'> bigserial  NOT NULL  </td>
		<td width='99%'> Unique identifier for function </td>
	</tr>
	<tr>
		<td><a name='name'>name</a></td>
		<td width='40%'> varchar  NOT NULL  </td>
		<td width='99%'>  </td>
	</tr>
	<tr>
		<td><a name='command'>command</a></td>
		<td width='40%'> varchar  NOT NULL  </td>
		<td width='99%'> What command to call to run this function </td>
	</tr>
	<tr>
		<td><a name='input'>input</a></td>
		<td width='40%'> varchar  NOT NULL  </td>
		<td width='99%'> JSON of input options for the command </td>
	</tr>
	<tr>
		<td><a name='required'>required</a></td>
		<td width='40%'> varchar  NOT NULL  </td>
		<td width='99%'> JSON of required options for the command </td>
	</tr>
	<tr>
		<td><a name='optional'>optional</a></td>
		<td width='40%'> varchar  NOT NULL  </td>
		<td width='99%'> JSON of optional options for command </td>
	</tr>
	<tr>
		<td><a name='output'>output</a></td>
		<td width='40%'> varchar  NOT NULL  </td>
		<td width='99%'> JSON of output options for the command </td>
	</tr>
<tr><td colspan='3' class='subpart'><b>Indexes</b></td></tr>
	<tr>		<td>pk&#095;command primary key</td>
		<td> ON command&#095;id</td>
		<td>  </td>
	</tr>
</tbody>
</table>

<br/><br/>
<table id='dbs' >
<thead>
<tr><th colspan='3'><a name='logging'>logging</a></th></tr>
</thead>
<tbody>
	<tr>
		<td><a name='logging_id'>logging&#095;id</a></td>
		<td width='40%'> bigserial  NOT NULL  </td>
		<td width='99%'>  </td>
	</tr>
	<tr>
		<td><a name='time'>time</a></td>
		<td width='40%'> timestamp  NOT NULL  </td>
		<td width='99%'> Time the error was thrown </td>
	</tr>
	<tr>
		<td><a name='severity_id'>severity&#095;id</a></td>
		<td width='40%'> integer  NOT NULL  </td>
		<td width='99%'>  </td>
	</tr>
	<tr>
		<td><a name='msg'>msg</a></td>
		<td width='40%'> varchar  NOT NULL  </td>
		<td width='99%'> Error message thrown </td>
	</tr>
	<tr>
		<td><a name='information'>information</a></td>
		<td width='40%'> varchar   </td>
		<td width='99%'> Other applicable information &#040;depending on error&#041; </td>
	</tr>
<tr><td colspan='3' class='subpart'><b>Indexes</b></td></tr>
	<tr>		<td>idx&#095;logging&#095;0 </td>
		<td> ON severity&#095;id</td>
		<td>  </td>
	</tr>
	<tr>		<td>pk&#095;logging primary key</td>
		<td> ON logging&#095;id</td>
		<td>  </td>
	</tr>
<tr><td colspan='3' class='subpart'><b>Foreign Keys</b></td></tr>
	<tr>
		<td>fk_logging_severity</td>
		<td > ( severity&#095;id ) ref <a href='#severity'>severity</a> (severity&#095;id) </td>
		<td>  </td>
	</tr>
</tbody>
</table>

<br/><br/>
<table id='dbs' >
<thead>
<tr><th colspan='3'><a name='processed_params_uclust'>processed_params_uclust</a></th></tr>
<tr><td colspan='3'>Parameters used for processing data using method uclust </td></tr>
</thead>
<tbody>
	<tr>
		<td><a name='processed_params_id'>processed&#095;params&#095;id</a></td>
		<td width='40%'> bigserial  NOT NULL  </td>
		<td width='99%'>  </td>
	</tr>
	<tr>
		<td><a name='reference_id'>reference&#095;id</a></td>
		<td width='40%'> bigint  NOT NULL  </td>
		<td width='99%'> What version of reference or type of reference used </td>
	</tr>
	<tr>
		<td><a name='similarity'>similarity</a></td>
		<td width='40%'> float8  NOT NULL  DEFO 0.97 </td>
		<td width='99%'>  </td>
	</tr>
	<tr>
		<td><a name='enable_rev_strand_match'>enable&#095;rev&#095;strand&#095;match</a></td>
		<td width='40%'> bool  NOT NULL  DEFO TRUE </td>
		<td width='99%'>  </td>
	</tr>
	<tr>
		<td><a name='suppress_new_clusters'>suppress&#095;new&#095;clusters</a></td>
		<td width='40%'> bool  NOT NULL  DEFO TRUE </td>
		<td width='99%'>  </td>
	</tr>
<tr><td colspan='3' class='subpart'><b>Indexes</b></td></tr>
	<tr>		<td>pk&#095;processed&#095;params&#095;uclust primary key</td>
		<td> ON processed&#095;params&#095;id</td>
		<td>  </td>
	</tr>
	<tr>		<td>idx&#095;processed&#095;params&#095;uclust </td>
		<td> ON reference&#095;id</td>
		<td>  </td>
	</tr>
<tr><td colspan='3' class='subpart'><b>Foreign Keys</b></td></tr>
	<tr>
		<td>fk_processed_params_uclust</td>
		<td > ( reference&#095;id ) ref <a href='#reference'>reference</a> (reference&#095;id) </td>
		<td>  </td>
	</tr>
</tbody>
</table>

<br/><br/>
<table id='dbs' >
<thead>
<tr><th colspan='3'><a name='reference'>reference</a></th></tr>
</thead>
<tbody>
	<tr>
		<td><a name='reference_id'>reference&#095;id</a></td>
		<td width='40%'> bigserial  NOT NULL  </td>
		<td width='99%'>  </td>
	</tr>
	<tr>
		<td><a name='reference_name'>reference&#095;name</a></td>
		<td width='40%'> varchar  NOT NULL  </td>
		<td width='99%'>  </td>
	</tr>
	<tr>
		<td><a name='reference_version'>reference&#095;version</a></td>
		<td width='40%'> varchar   </td>
		<td width='99%'>  </td>
	</tr>
	<tr>
		<td><a name='sequence_filepath'>sequence&#095;filepath</a></td>
		<td width='40%'> varchar  NOT NULL  </td>
		<td width='99%'>  </td>
	</tr>
	<tr>
		<td><a name='taxonomy_filepath'>taxonomy&#095;filepath</a></td>
		<td width='40%'> varchar   </td>
		<td width='99%'>  </td>
	</tr>
	<tr>
		<td><a name='tree_filepath'>tree&#095;filepath</a></td>
		<td width='40%'> varchar   </td>
		<td width='99%'>  </td>
	</tr>
<tr><td colspan='3' class='subpart'><b>Indexes</b></td></tr>
	<tr>		<td>pk&#095;reference primary key</td>
		<td> ON reference&#095;id</td>
		<td>  </td>
	</tr>
</tbody>
</table>

<br/><br/>
<table id='dbs' >
<thead>
<tr><th colspan='3'><a name='preprocessed_spectra_params'>preprocessed_spectra_params</a></th></tr>
<tr><td colspan='3'>Parameters used for processing spectra data&#046; </td></tr>
</thead>
<tbody>
	<tr>
		<td><a name='preprocessed_params_id'>preprocessed&#095;params&#095;id</a></td>
		<td width='40%'> bigserial  NOT NULL  </td>
		<td width='99%'>  </td>
	</tr>
	<tr>
		<td><a name='col'>col</a></td>
		<td width='40%'> varchar   </td>
		<td width='99%'>  </td>
	</tr>
<tr><td colspan='3' class='subpart'><b>Indexes</b></td></tr>
	<tr>		<td>pk&#095;preprocessed&#095;spectra&#095;params primary key</td>
		<td> ON preprocessed&#095;params&#095;id</td>
		<td>  </td>
	</tr>
</tbody>
</table>

<br/><br/>
<table id='dbs' >
<thead>
<tr><th colspan='3'><a name='preprocessed_sequence_454_params'>preprocessed_sequence_454_params</a></th></tr>
<tr><td colspan='3'>Parameters used for processing sequence data&#046; </td></tr>
</thead>
<tbody>
	<tr>
		<td><a name='preprocessed_params_id'>preprocessed&#095;params&#095;id</a></td>
		<td width='40%'> bigserial  NOT NULL  </td>
		<td width='99%'>  </td>
	</tr>
	<tr>
		<td><a name='trim_length'>trim&#095;length</a></td>
		<td width='40%'> integer  NOT NULL  </td>
		<td width='99%'>  </td>
	</tr>
<tr><td colspan='3' class='subpart'><b>Indexes</b></td></tr>
	<tr>		<td>pk&#095;preprocessed&#095;sequence&#095;454&#095;params primary key</td>
		<td> ON preprocessed&#095;params&#095;id</td>
		<td>  </td>
	</tr>
</tbody>
</table>

<br/><br/>
<table id='dbs' >
<thead>
<tr><th colspan='3'><a name='preprocessed_sequence_illumina_params'>preprocessed_sequence_illumina_params</a></th></tr>
<tr><td colspan='3'>Parameters used for processing illumina sequence data&#046; </td></tr>
</thead>
<tbody>
	<tr>
		<td><a name='preprocessed_params_id'>preprocessed&#095;params&#095;id</a></td>
		<td width='40%'> bigserial  NOT NULL  </td>
		<td width='99%'>  </td>
	</tr>
	<tr>
		<td><a name='trim_length'>trim&#095;length</a></td>
		<td width='40%'> integer  NOT NULL  </td>
		<td width='99%'>  </td>
	</tr>
	<tr>
		<td><a name='max_bad_run_length'>max&#095;bad&#095;run&#095;length</a></td>
		<td width='40%'> integer  NOT NULL  DEFO 3 </td>
		<td width='99%'>  </td>
	</tr>
	<tr>
		<td><a name='min_per_read_length_fraction'>min&#095;per&#095;read&#095;length&#095;fraction</a></td>
		<td width='40%'> real  NOT NULL  DEFO 0.75 </td>
		<td width='99%'>  </td>
	</tr>
	<tr>
		<td><a name='sequence_max_n'>sequence&#095;max&#095;n</a></td>
		<td width='40%'> integer  NOT NULL  DEFO 0 </td>
		<td width='99%'>  </td>
	</tr>
<tr><td colspan='3' class='subpart'><b>Indexes</b></td></tr>
	<tr>		<td>pk&#095;preprocessed&#095;sequence&#095;illumina&#095;params primary key</td>
		<td> ON preprocessed&#095;params&#095;id</td>
		<td>  </td>
	</tr>
</tbody>
</table>

<br/><br/>
<table id='dbs' >
<thead>
<tr><th colspan='3'><a name='study_processed_data'>study_processed_data</a></th></tr>
</thead>
<tbody>
	<tr>
		<td><a name='study_id'>study&#095;id</a></td>
		<td width='40%'> bigint  NOT NULL  </td>
		<td width='99%'>  </td>
	</tr>
	<tr>
		<td><a name='processed_data_id'>processed&#095;data&#095;id</a></td>
		<td width='40%'> bigint  NOT NULL  </td>
		<td width='99%'>  </td>
	</tr>
<tr><td colspan='3' class='subpart'><b>Indexes</b></td></tr>
	<tr>		<td>idx&#095;study&#095;processed&#095;data primary key</td>
		<td> ON study&#095;id&#044; processed&#095;data&#095;id</td>
		<td>  </td>
	</tr>
	<tr>		<td>idx&#095;study&#095;processed&#095;data&#095;0 </td>
		<td> ON study&#095;id</td>
		<td>  </td>
	</tr>
	<tr>		<td>pk&#095;study&#095;processed&#095;data unique</td>
		<td> ON processed&#095;data&#095;id</td>
		<td>  </td>
	</tr>
<tr><td colspan='3' class='subpart'><b>Foreign Keys</b></td></tr>
	<tr>
		<td>fk_study_processed_data</td>
		<td > ( study&#095;id ) ref <a href='#study'>study</a> (study&#095;id) </td>
		<td>  </td>
	</tr>
	<tr>
		<td>fk_study_processed_data_0</td>
		<td > ( processed&#095;data&#095;id ) ref <a href='#processed&#095;data'>processed&#095;data</a> (processed&#095;data&#095;id) </td>
		<td>  </td>
	</tr>
</tbody>
</table>

<br/><br/>
<table id='dbs' >
<thead>
<tr><th colspan='3'><a name='command_data_type'>command_data_type</a></th></tr>
</thead>
<tbody>
	<tr>
		<td><a name='command_id'>command&#095;id</a></td>
		<td width='40%'> bigint  NOT NULL  </td>
		<td width='99%'>  </td>
	</tr>
	<tr>
		<td><a name='data_type_id'>data&#095;type&#095;id</a></td>
		<td width='40%'> bigint  NOT NULL  </td>
		<td width='99%'>  </td>
	</tr>
<tr><td colspan='3' class='subpart'><b>Indexes</b></td></tr>
	<tr>		<td>idx&#095;command&#095;data&#095;type primary key</td>
		<td> ON command&#095;id&#044; data&#095;type&#095;id</td>
		<td>  </td>
	</tr>
	<tr>		<td>idx&#095;command&#095;data&#095;type&#095;0 </td>
		<td> ON command&#095;id</td>
		<td>  </td>
	</tr>
	<tr>		<td>idx&#095;command&#095;data&#095;type&#095;1 </td>
		<td> ON data&#095;type&#095;id</td>
		<td>  </td>
	</tr>
<tr><td colspan='3' class='subpart'><b>Foreign Keys</b></td></tr>
	<tr>
		<td>fk_command_data_type</td>
		<td > ( command&#095;id ) ref <a href='#command'>command</a> (command&#095;id) </td>
		<td>  </td>
	</tr>
	<tr>
		<td>fk_command_data_type_0</td>
		<td > ( data&#095;type&#095;id ) ref <a href='#data&#095;type'>data&#095;type</a> (data&#095;type&#095;id) </td>
		<td>  </td>
	</tr>
</tbody>
</table>

<br/><br/>
<table id='dbs' >
<thead>
<tr><th colspan='3'><a name='preprocessed_data'>preprocessed_data</a></th></tr>
</thead>
<tbody>
	<tr>
		<td><a name='preprocessed_data_id'>preprocessed&#095;data&#095;id</a></td>
		<td width='40%'> bigserial  NOT NULL  </td>
		<td width='99%'>  </td>
	</tr>
	<tr>
		<td><a name='preprocessed_params_table'>preprocessed&#095;params&#095;table</a></td>
		<td width='40%'> varchar  NOT NULL  </td>
		<td width='99%'> Name of table holding the params </td>
	</tr>
	<tr>
		<td><a name='preprocessed_params_id'>preprocessed&#095;params&#095;id</a></td>
		<td width='40%'> bigint  NOT NULL  </td>
		<td width='99%'>  </td>
	</tr>
	<tr>
		<td><a name='submitted_to_insdc'>submitted&#095;to&#095;insdc</a></td>
		<td width='40%'> bool  NOT NULL  </td>
		<td width='99%'>  </td>
	</tr>
	<tr>
		<td><a name='data_type_id'>data&#095;type&#095;id</a></td>
		<td width='40%'> bigint  NOT NULL  </td>
		<td width='99%'>  </td>
	</tr>
<tr><td colspan='3' class='subpart'><b>Indexes</b></td></tr>
	<tr>		<td>pk&#095;preprocessed&#095;data primary key</td>
		<td> ON preprocessed&#095;data&#095;id</td>
		<td>  </td>
	</tr>
	<tr>		<td>idx&#095;preprocessed&#095;data </td>
		<td> ON data&#095;type&#095;id</td>
		<td>  </td>
	</tr>
<tr><td colspan='3' class='subpart'><b>Foreign Keys</b></td></tr>
	<tr>
		<td>fk_preprocessed_data</td>
		<td > ( data&#095;type&#095;id ) ref <a href='#data&#095;type'>data&#095;type</a> (data&#095;type&#095;id) </td>
		<td>  </td>
	</tr>
</tbody>
</table>

<br/><br/>
<table id='dbs' >
<thead>
<tr><th colspan='3'><a name='processed_data'>processed_data</a></th></tr>
</thead>
<tbody>
	<tr>
		<td><a name='processed_data_id'>processed&#095;data&#095;id</a></td>
		<td width='40%'> bigserial  NOT NULL  </td>
		<td width='99%'>  </td>
	</tr>
	<tr>
		<td><a name='processed_params_table'>processed&#095;params&#095;table</a></td>
		<td width='40%'> varchar  NOT NULL  </td>
		<td width='99%'> Name of table holding processing params </td>
	</tr>
	<tr>
		<td><a name='processed_params_id'>processed&#095;params&#095;id</a></td>
		<td width='40%'> bigint  NOT NULL  </td>
		<td width='99%'> Link to a table with the parameters used to generate processed data </td>
	</tr>
	<tr>
		<td><a name='processed_date'>processed&#095;date</a></td>
		<td width='40%'> timestamp  NOT NULL  </td>
		<td width='99%'>  </td>
	</tr>
	<tr>
		<td><a name='data_type_id'>data&#095;type&#095;id</a></td>
		<td width='40%'> bigint  NOT NULL  </td>
		<td width='99%'>  </td>
	</tr>
<tr><td colspan='3' class='subpart'><b>Indexes</b></td></tr>
	<tr>		<td>pk&#095;processed&#095;data primary key</td>
		<td> ON processed&#095;data&#095;id</td>
		<td>  </td>
	</tr>
	<tr>		<td>idx&#095;processed&#095;data </td>
		<td> ON data&#095;type&#095;id</td>
		<td>  </td>
	</tr>
<tr><td colspan='3' class='subpart'><b>Foreign Keys</b></td></tr>
	<tr>
		<td>fk_processed_data</td>
		<td > ( data&#095;type&#095;id ) ref <a href='#data&#095;type'>data&#095;type</a> (data&#095;type&#095;id) </td>
		<td>  </td>
	</tr>
</tbody>
</table>

<br/><br/>
<table id='dbs' >
<thead>
<tr><th colspan='3'><a name='preprocessed_filepath'>preprocessed_filepath</a></th></tr>
</thead>
<tbody>
	<tr>
		<td><a name='preprocessed_data_id'>preprocessed&#095;data&#095;id</a></td>
		<td width='40%'> bigint  NOT NULL  </td>
		<td width='99%'>  </td>
	</tr>
	<tr>
		<td><a name='filepath_id'>filepath&#095;id</a></td>
		<td width='40%'> bigint  NOT NULL  </td>
		<td width='99%'>  </td>
	</tr>
<tr><td colspan='3' class='subpart'><b>Indexes</b></td></tr>
	<tr>		<td>idx&#095;preprocessed&#095;filepath primary key</td>
		<td> ON preprocessed&#095;data&#095;id&#044; filepath&#095;id</td>
		<td>  </td>
	</tr>
	<tr>		<td>idx&#095;preprocessed&#095;filepath&#095;0 </td>
		<td> ON preprocessed&#095;data&#095;id</td>
		<td>  </td>
	</tr>
	<tr>		<td>idx&#095;preprocessed&#095;filepath&#095;1 </td>
		<td> ON filepath&#095;id</td>
		<td>  </td>
	</tr>
<tr><td colspan='3' class='subpart'><b>Foreign Keys</b></td></tr>
	<tr>
		<td>fk_preprocessed_filepath</td>
		<td > ( preprocessed&#095;data&#095;id ) ref <a href='#preprocessed&#095;data'>preprocessed&#095;data</a> (preprocessed&#095;data&#095;id) </td>
		<td>  </td>
	</tr>
	<tr>
		<td>fk_preprocessed_filepath_0</td>
		<td > ( filepath&#095;id ) ref <a href='#filepath'>filepath</a> (filepath&#095;id) </td>
		<td>  </td>
	</tr>
</tbody>
</table>

<br/><br/>
<table id='dbs' >
<thead>
<<<<<<< HEAD
<tr><th colspan='3'><a name='analysis_filepath'>analysis_filepath</a></th></tr>
<tr><td colspan='3'>Stores link between analysis and the data file used for the analysis&#046; </td></tr>
=======
<tr><th colspan='3'><a name='analysis_workflow'>analysis_workflow</a></th></tr>
<tr><td colspan='3'>Stores what step in&#095;production analyses are on&#046; </td></tr>
>>>>>>> 3eb6dbb9
</thead>
<tbody>
	<tr>
		<td><a name='analysis_id'>analysis&#095;id</a></td>
		<td width='40%'> bigint  NOT NULL  </td>
		<td width='99%'>  </td>
	</tr>
	<tr>
<<<<<<< HEAD
		<td><a name='filepath_id'>filepath&#095;id</a></td>
		<td width='40%'> bigint  NOT NULL  </td>
		<td width='99%'>  </td>
	</tr>
	<tr>
		<td><a name='data_type_id'>data&#095;type&#095;id</a></td>
		<td width='40%'> bigint   </td>
		<td width='99%'>  </td>
	</tr>
<tr><td colspan='3' class='subpart'><b>Indexes</b></td></tr>
	<tr>		<td>idx&#095;analysis&#095;filepath </td>
		<td> ON analysis&#095;id</td>
		<td>  </td>
	</tr>
	<tr>		<td>idx&#095;analysis&#095;filepath&#095;0 </td>
		<td> ON filepath&#095;id</td>
		<td>  </td>
	</tr>
	<tr>		<td>idx&#095;analysis&#095;filepath&#095;1 primary key</td>
		<td> ON analysis&#095;id&#044; filepath&#095;id</td>
		<td>  </td>
	</tr>
	<tr>		<td>idx&#095;analysis&#095;filepath&#095;2 </td>
		<td> ON data&#095;type&#095;id</td>
		<td>  </td>
	</tr>
<tr><td colspan='3' class='subpart'><b>Foreign Keys</b></td></tr>
	<tr>
		<td>fk_analysis_filepath</td>
		<td > ( analysis&#095;id ) ref <a href='#analysis'>analysis</a> (analysis&#095;id) </td>
		<td>  </td>
	</tr>
	<tr>
		<td>fk_analysis_filepath_0</td>
		<td > ( filepath&#095;id ) ref <a href='#filepath'>filepath</a> (filepath&#095;id) </td>
		<td>  </td>
	</tr>
	<tr>
		<td>fk_analysis_filepath_1</td>
		<td > ( data&#095;type&#095;id ) ref <a href='#data&#095;type'>data&#095;type</a> (data&#095;type&#095;id) </td>
		<td>  </td>
	</tr>
=======
		<td><a name='step'>step</a></td>
		<td width='40%'> integer  NOT NULL  </td>
		<td width='99%'>  </td>
	</tr>
<tr><td colspan='3' class='subpart'><b>Indexes</b></td></tr>
	<tr>		<td>pk&#095;analysis&#095;workflow primary key</td>
		<td> ON analysis&#095;id</td>
		<td>  </td>
	</tr>
<tr><td colspan='3' class='subpart'><b>Foreign Keys</b></td></tr>
	<tr>
		<td>fk_analysis_workflow</td>
		<td > ( analysis&#095;id ) ref <a href='#analysis'>analysis</a> (analysis&#095;id) </td>
		<td>  </td>
	</tr>
>>>>>>> 3eb6dbb9
</tbody>
</table>

</body></html><|MERGE_RESOLUTION|>--- conflicted
+++ resolved
@@ -632,7 +632,6 @@
 	preprocessed_filepath references filepath ( filepath_id )</title>
 </path>
 <text x='921' y='685' transform='rotate(0 921,685)' title='Foreign Key fk_preprocessed_filepath_0
-<<<<<<< HEAD
 	preprocessed_filepath references filepath ( filepath_id )' style='fill:#a1a0a0;'>filepath_id</text><path transform='translate(7,0)' marker-start='url(#foot)' marker-end='url(#arrow)'    d='M 390 720 L 360,720' >
 	<title>Foreign Key fk_analysis_filepath
 	analysis_filepath references analysis ( analysis_id )</title>
@@ -648,15 +647,12 @@
 	analysis_filepath references data_type ( data_type_id )</title>
 </path>
 <text x='517' y='790' transform='rotate(0 517,790)' title='Foreign Key fk_analysis_filepath_1
-	analysis_filepath references data_type ( data_type_id )' style='fill:#a1a0a0;'>data_type_id</text><!-- ============= Table 'term_synonym' ============= -->
-=======
-	preprocessed_filepath references filepath ( filepath_id )' style='fill:#a1a0a0;'>filepath_id</text><path transform='translate(7,0)' marker-start='url(#foot)' marker-end='url(#arrow)'    d='M 375 675 L 352,675 Q 345,675 345,682 L 345,690' >
+	analysis_filepath references data_type ( data_type_id )' style='fill:#a1a0a0;'>data_type_id</text><path transform='translate(7,0)' marker-start='url(#foot)' marker-end='url(#arrow)'    d='M 375 675 L 352,675 Q 345,675 345,682 L 345,690' >
 	<title>Foreign Key fk_analysis_workflow
 	analysis_workflow references analysis ( analysis_id )</title>
 </path>
 <text x='318' y='670' transform='rotate(0 318,670)' title='Foreign Key fk_analysis_workflow
 	analysis_workflow references analysis ( analysis_id )' style='fill:#a1a0a0;'>analysis_id</text><!-- ============= Table 'term_synonym' ============= -->
->>>>>>> 3eb6dbb9
 <rect class='table' x='525' y='1868' width='135' height='105' rx='7' ry='7' />
 <path d='M 525.50 1894.50 L 525.50 1875.50 Q 525.50 1868.50 532.50 1868.50 L 652.50 1868.50 Q 659.50 1868.50 659.50 1875.50 L 659.50 1894.50 L525.50 1894.50 ' style='fill:url(#tableHeaderGradient0); stroke:none;' />
 <a xlink:href='#term_synonym'><text x='552' y='1882' class='tableTitle'>term_synonym</text><title>Table qiita.term_synonym</title></a>
@@ -798,7 +794,6 @@
 Referred by analysis_job ( analysis_id ) 
 Referred by analysis_sample ( analysis_id ) 
 Referred by analysis_users ( analysis_id ) 
-Referred by analysis_workflow ( analysis_id ) 
 Referred by analysis_workflow ( analysis_id ) </title></a>
   <use id='nn' x='227' y='747' xlink:href='#nn'/><a xlink:href='#email'><use id='idx' x='227' y='746' xlink:href='#idx'/><title>Index  ( email ) </title></a>
 <a xlink:href='#email'><text x='243' y='757'>email</text><title>email varchar not null
@@ -1625,7 +1620,6 @@
 <a xlink:href='#filepath_id'><text x='1008' y='742'>filepath_id</text><title>filepath_id bigint not null</title></a>
 <a xlink:href='#filepath_id'><use id='fk' x='1128' y='731' xlink:href='#fk'/><title>References filepath ( filepath_id ) </title></a>
 
-<<<<<<< HEAD
 <!-- ============= Table 'analysis_filepath' ============= -->
 <rect class='table' x='405' y='713' width='105' height='90' rx='7' ry='7' />
 <path d='M 405.50 739.50 L 405.50 720.50 Q 405.50 713.50 412.50 713.50 L 502.50 713.50 Q 509.50 713.50 509.50 720.50 L 509.50 739.50 L405.50 739.50 ' style='fill:url(#tableHeaderGradient1); stroke:none;' />
@@ -1640,7 +1634,7 @@
   <a xlink:href='#data_type_id'><use id='idx' x='407' y='776' xlink:href='#idx'/><title>Index  ( data_type_id ) </title></a>
 <a xlink:href='#data_type_id'><text x='423' y='787'>data_type_id</text><title>data_type_id bigint</title></a>
 <a xlink:href='#data_type_id'><use id='fk' x='498' y='776' xlink:href='#fk'/><title>References data_type ( data_type_id ) </title></a>
-=======
+
 <!-- ============= Table 'analysis_workflow' ============= -->
 <rect class='table' x='390' y='623' width='120' height='75' rx='7' ry='7' />
 <path d='M 390.50 649.50 L 390.50 630.50 Q 390.50 623.50 397.50 623.50 L 502.50 623.50 Q 509.50 623.50 509.50 630.50 L 509.50 649.50 L390.50 649.50 ' style='fill:url(#tableHeaderGradient1); stroke:none;' />
@@ -1650,7 +1644,6 @@
 <a xlink:href='#analysis_id'><text x='408' y='667'>analysis_id</text><title>analysis_id bigint not null</title></a>
 <a xlink:href='#analysis_id'><use id='fk' x='498' y='656' xlink:href='#fk'/><title>References analysis ( analysis_id ) </title></a>
   <use id='nn' x='392' y='672' xlink:href='#nn'/><a xlink:href='#step'><text x='408' y='682'>step</text><title>step integer not null</title></a>
->>>>>>> 3eb6dbb9
 
 </g></svg>
 
@@ -4714,13 +4707,66 @@
 <br/><br/>
 <table id='dbs' >
 <thead>
-<<<<<<< HEAD
 <tr><th colspan='3'><a name='analysis_filepath'>analysis_filepath</a></th></tr>
 <tr><td colspan='3'>Stores link between analysis and the data file used for the analysis&#046; </td></tr>
-=======
+</thead>
+<tbody>
+	<tr>
+		<td><a name='analysis_id'>analysis&#095;id</a></td>
+		<td width='40%'> bigint  NOT NULL  </td>
+		<td width='99%'>  </td>
+	</tr>
+	<tr>
+		<td><a name='filepath_id'>filepath&#095;id</a></td>
+		<td width='40%'> bigint  NOT NULL  </td>
+		<td width='99%'>  </td>
+	</tr>
+	<tr>
+		<td><a name='data_type_id'>data&#095;type&#095;id</a></td>
+		<td width='40%'> bigint   </td>
+		<td width='99%'>  </td>
+	</tr>
+<tr><td colspan='3' class='subpart'><b>Indexes</b></td></tr>
+	<tr>		<td>idx&#095;analysis&#095;filepath </td>
+		<td> ON analysis&#095;id</td>
+		<td>  </td>
+	</tr>
+	<tr>		<td>idx&#095;analysis&#095;filepath&#095;0 </td>
+		<td> ON filepath&#095;id</td>
+		<td>  </td>
+	</tr>
+	<tr>		<td>idx&#095;analysis&#095;filepath&#095;1 primary key</td>
+		<td> ON analysis&#095;id&#044; filepath&#095;id</td>
+		<td>  </td>
+	</tr>
+	<tr>		<td>idx&#095;analysis&#095;filepath&#095;2 </td>
+		<td> ON data&#095;type&#095;id</td>
+		<td>  </td>
+	</tr>
+<tr><td colspan='3' class='subpart'><b>Foreign Keys</b></td></tr>
+	<tr>
+		<td>fk_analysis_filepath</td>
+		<td > ( analysis&#095;id ) ref <a href='#analysis'>analysis</a> (analysis&#095;id) </td>
+		<td>  </td>
+	</tr>
+	<tr>
+		<td>fk_analysis_filepath_0</td>
+		<td > ( filepath&#095;id ) ref <a href='#filepath'>filepath</a> (filepath&#095;id) </td>
+		<td>  </td>
+	</tr>
+	<tr>
+		<td>fk_analysis_filepath_1</td>
+		<td > ( data&#095;type&#095;id ) ref <a href='#data&#095;type'>data&#095;type</a> (data&#095;type&#095;id) </td>
+		<td>  </td>
+	</tr>
+</tbody>
+</table>
+
+<br/><br/>
+<table id='dbs' >
+<thead>
 <tr><th colspan='3'><a name='analysis_workflow'>analysis_workflow</a></th></tr>
 <tr><td colspan='3'>Stores what step in&#095;production analyses are on&#046; </td></tr>
->>>>>>> 3eb6dbb9
 </thead>
 <tbody>
 	<tr>
@@ -4729,50 +4775,6 @@
 		<td width='99%'>  </td>
 	</tr>
 	<tr>
-<<<<<<< HEAD
-		<td><a name='filepath_id'>filepath&#095;id</a></td>
-		<td width='40%'> bigint  NOT NULL  </td>
-		<td width='99%'>  </td>
-	</tr>
-	<tr>
-		<td><a name='data_type_id'>data&#095;type&#095;id</a></td>
-		<td width='40%'> bigint   </td>
-		<td width='99%'>  </td>
-	</tr>
-<tr><td colspan='3' class='subpart'><b>Indexes</b></td></tr>
-	<tr>		<td>idx&#095;analysis&#095;filepath </td>
-		<td> ON analysis&#095;id</td>
-		<td>  </td>
-	</tr>
-	<tr>		<td>idx&#095;analysis&#095;filepath&#095;0 </td>
-		<td> ON filepath&#095;id</td>
-		<td>  </td>
-	</tr>
-	<tr>		<td>idx&#095;analysis&#095;filepath&#095;1 primary key</td>
-		<td> ON analysis&#095;id&#044; filepath&#095;id</td>
-		<td>  </td>
-	</tr>
-	<tr>		<td>idx&#095;analysis&#095;filepath&#095;2 </td>
-		<td> ON data&#095;type&#095;id</td>
-		<td>  </td>
-	</tr>
-<tr><td colspan='3' class='subpart'><b>Foreign Keys</b></td></tr>
-	<tr>
-		<td>fk_analysis_filepath</td>
-		<td > ( analysis&#095;id ) ref <a href='#analysis'>analysis</a> (analysis&#095;id) </td>
-		<td>  </td>
-	</tr>
-	<tr>
-		<td>fk_analysis_filepath_0</td>
-		<td > ( filepath&#095;id ) ref <a href='#filepath'>filepath</a> (filepath&#095;id) </td>
-		<td>  </td>
-	</tr>
-	<tr>
-		<td>fk_analysis_filepath_1</td>
-		<td > ( data&#095;type&#095;id ) ref <a href='#data&#095;type'>data&#095;type</a> (data&#095;type&#095;id) </td>
-		<td>  </td>
-	</tr>
-=======
 		<td><a name='step'>step</a></td>
 		<td width='40%'> integer  NOT NULL  </td>
 		<td width='99%'>  </td>
@@ -4788,7 +4790,6 @@
 		<td > ( analysis&#095;id ) ref <a href='#analysis'>analysis</a> (analysis&#095;id) </td>
 		<td>  </td>
 	</tr>
->>>>>>> 3eb6dbb9
 </tbody>
 </table>
 
