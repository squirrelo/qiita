--- conflicted
+++ resolved
@@ -66,13 +66,10 @@
     unshare
     build_files
     summary_data
-<<<<<<< HEAD
     get_changes
-=======
     exists
     create
     delete
->>>>>>> 22462429
     """
 
     _table = "analysis"
