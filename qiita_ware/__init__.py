<<<<<<< HEAD
=======
#!/usr/bin/env python
from __future__ import division

>>>>>>> 1cf9a96d
# -----------------------------------------------------------------------------
# Copyright (c) 2014--, The Qiita Development Team.
#
# Distributed under the terms of the BSD 3-clause License.
#
# The full license is in the file LICENSE, distributed with this software.
# -----------------------------------------------------------------------------
from redis import Redis

<<<<<<< HEAD
r_server = Redis()
=======
from qiita_core.qiita_settings import qiita_config

r_server = Redis(host=qiita_config.redis_host,
                 port=qiita_config.redis_port,
                 password=qiita_config.redis_password,
                 db=qiita_config.redis_db)
>>>>>>> 1cf9a96d
<|MERGE_RESOLUTION|>--- conflicted
+++ resolved
@@ -1,9 +1,3 @@
-<<<<<<< HEAD
-=======
-#!/usr/bin/env python
-from __future__ import division
-
->>>>>>> 1cf9a96d
 # -----------------------------------------------------------------------------
 # Copyright (c) 2014--, The Qiita Development Team.
 #
@@ -13,13 +7,9 @@
 # -----------------------------------------------------------------------------
 from redis import Redis
 
-<<<<<<< HEAD
-r_server = Redis()
-=======
 from qiita_core.qiita_settings import qiita_config
 
 r_server = Redis(host=qiita_config.redis_host,
                  port=qiita_config.redis_port,
                  password=qiita_config.redis_password,
-                 db=qiita_config.redis_db)
->>>>>>> 1cf9a96d
+                 db=qiita_config.redis_db)