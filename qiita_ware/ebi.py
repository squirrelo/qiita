from os.path import basename, join, isdir, isfile, exists
from os import makedirs, remove, listdir
from datetime import date, timedelta
from urllib import quote
from xml.etree import ElementTree as ET
from xml.etree.ElementTree import ParseError
from xml.sax.saxutils import escape
from gzip import GzipFile
from functools import partial
from h5py import File
from future.utils import viewitems, viewkeys
from skbio.util import safe_md5, create_dir

from qiita_core.qiita_settings import qiita_config
from qiita_ware.exceptions import EBISubmissionError
from qiita_ware.demux import to_per_sample_ascii
from qiita_ware.util import open_file
from qiita_db.logger import LogEntry
from qiita_db.ontology import Ontology
from qiita_db.util import convert_to_id, get_mountpoint
from qiita_db.artifact import Artifact


def clean_whitespace(text):
    """Standardizes whitespaces so there is only one space separating tokens

    Parameters
    ----------
    text : str
        The fixed text

    Returns
    -------
    str
        fixed text
    """
    return ' '.join(unicode(str(text), 'utf8').split())


class EBISubmission(object):
    """Define an EBI submission, generate submission files and submit

    Submit an artifact to EBI

    The steps for EBI submission are:
    1. Validate that we have all required info to submit
    2. Generate per sample demultiplexed files
    3. Generate XML files for submission
    4. Submit sequences files
    5. Submit XML files. The answer has the EBI submission numbers.

    Parameters
    ----------
    artifact_id : int
        The artifact id to submit
    action : str
        The action to perform. Valid options see
        EBISubmission.valid_ebi_actions

    Raises
    ------
    EBISubmissionError
        - If the action is not in EBISubmission.valid_ebi_actions
        - If the artifact cannot be submitted to EBI
        - If the artifact has been already submitted to EBI and the action
        is different from 'MODIFY'
        - If the status of the study attached to the artifact is `submitting`
        - If the prep template investigation type is not in the
        ena_ontology.terms or not in the ena_ontology.user_defined_terms
        - If the submission is missing required EBI fields either in the sample
        or prep template
        - If the sample preparation metadata doesn't have a platform field or
        it isn't a EBISubmission.valid_platforms
    """

    valid_ebi_actions = ('ADD', 'VALIDATE', 'MODIFY')
    valid_ebi_submission_states = ('submitting')
    # valid_platforms dict of 'platform': ['valid_instrument_models']
    valid_platforms = {'LS454': ['454 GS', '454 GS 20', '454 GS FLX',
                                 '454 GS FLX+', '454 GS FLX TITANIUM',
                                 '454 GS JUNIOR', 'UNSPECIFIED'],
                       'ILLUMINA': ['ILLUMINA GENOME ANALYZER',
                                    'ILLUMINA GENOME ANALYZER II',
                                    'ILLUMINA GENOME ANALYZER IX',
                                    'ILLUMINA HISEQ 2500',
                                    'ILLUMINA HISEQ 2000',
                                    'ILLUMINA HISEQ 1500',
                                    'ILLUMINA HISEQ 1000', 'ILLUMINA MISEQ',
                                    'ILLUMINA HISCANSQ', 'HISEQ X TEN',
                                    'NEXTSEQ 500', 'UNSPECIFIED']}
    xmlns_xsi = "http://www.w3.org/2001/XMLSchema-instance"
    xsi_noNSL = "ftp://ftp.sra.ebi.ac.uk/meta/xsd/sra_1_3/SRA.%s.xsd"
    experiment_library_fields = ['library_strategy']

    def __init__(self, artifact_id, action):
        error_msgs = []

        if action not in self.valid_ebi_actions:
            error_msg = ("%s is not a valid EBI submission action, valid "
                         "actions are: %s" %
                         (action, ', '.join(self.valid_ebi_actions)))
            LogEntry.create('Runtime', error_msg)
            raise EBISubmissionError(error_msg)

        ena_ontology = Ontology(convert_to_id('ENA', 'ontology'))
        self.action = action
        self.artifact = Artifact(artifact_id)
        if not self.artifact.can_be_submitted_to_ebi:
            error_msg = ("Artifact %d cannot be submitted to EBI"
                         % self.artifact.id)
            LogEntry.create('Runtime', error_msg)
            raise EBISubmissionError(error_msg)

        self.study = self.artifact.study
        self.sample_template = self.study.sample_template
        # If we reach this point, there should be only one prep template
        # attached to the artifact. By design, each artifact has at least one
        # prep template. Artifacts with more than one prep template cannot be
        # submitted to EBI, so the attribute 'can_be_submitted_to_ebi' should
        # be set to false, which is checked in the previous if statement
        self.prep_template = self.artifact.prep_templates[0]

        if self.artifact.is_submitted_to_ebi and action != 'MODIFY':
            error_msg = ("Cannot resubmit! Artifact %d has already "
                         "been submitted to EBI." % artifact_id)
            LogEntry.create('Runtime', error_msg)
            raise EBISubmissionError(error_msg)

        status = self.study.ebi_submission_status
        if status in self.valid_ebi_submission_states:
            error_msg = ("Cannot perform parallel EBI submission for the same "
                         "study. Current status of the study: %s" % status)
            LogEntry.create('Runtime', error_msg)
            raise EBISubmissionError(error_msg)

        self.artifact_id = artifact_id
        self.study_title = self.study.title
        self.study_abstract = self.study.info['study_abstract']

        it = self.prep_template.investigation_type
        if it in ena_ontology.terms:
            self.investigation_type = it
            self.new_investigation_type = None
        elif it in ena_ontology.user_defined_terms:
            self.investigation_type = 'Other'
            self.new_investigation_type = it
        else:
            # This should never happen
            error_msgs.append("Unrecognized investigation type: '%s'. This "
                              "term is neither one of the official terms nor "
                              "one of the user-defined terms in the ENA "
                              "ontology." % it)
        _, base_fp = get_mountpoint("preprocessed_data")[0]
        self.ebi_dir = '%d_ebi_submission' % artifact_id
        self.full_ebi_dir = join(base_fp, self.ebi_dir)
        self.ascp_reply = join(self.full_ebi_dir, 'ascp_reply.txt')
        self.curl_reply = join(self.full_ebi_dir, 'curl_reply.xml')
        self.xml_dir = join(self.full_ebi_dir, 'xml_dir')
        self.study_xml_fp = None
        self.sample_xml_fp = None
        self.experiment_xml_fp = None
        self.run_xml_fp = None
        self.submission_xml_fp = None
        self.publications = self.study.publications

        # getting the restrictions
        st_missing = self.sample_template.check_restrictions(
            [self.sample_template.columns_restrictions['EBI']])
        pt_missing = self.prep_template.check_restrictions(
            [self.prep_template.columns_restrictions['EBI']])
        # testing if there are any missing columns
        if st_missing:
            error_msgs.append("Missing column in the sample template: %s" %
                              ', '.join(list(st_missing)))
        if pt_missing:
            error_msgs.append("Missing column in the prep template: %s" %
                              ', '.join(list(pt_missing)))

        # generating all samples from sample template
        self.samples = {}
        self.samples_prep = {}
        self.sample_demux_fps = {}
        get_output_fp = partial(join, self.full_ebi_dir)
        nvp = []
        nvim = []
        for k, v in viewitems(self.sample_template):
            if k not in self.prep_template:
                continue
            sample_prep = self.prep_template[k]

            # validating required fields
            if ('platform' not in sample_prep or
                    sample_prep['platform'] is None):
                nvp.append(k)
            else:
                platform = sample_prep['platform'].upper()
                if platform not in self.valid_platforms:
                    nvp.append(k)
                else:
                    if ('instrument_model' not in sample_prep or
                            sample_prep['instrument_model'] is None):
                        nvim.append(k)
                    else:
                        im = sample_prep['instrument_model'].upper()
                        if im not in self.valid_platforms[platform]:
                            nvim.append(k)

            self.samples[k] = v
            self.samples_prep[k] = sample_prep
            self.sample_demux_fps[k] = get_output_fp("%s.fastq.gz" % k)

        if nvp:
            error_msgs.append("These samples do not have a valid platform "
                              "(instrumet model wasn't checked): %s" % (
                                  ', '.join(nvp)))
        if nvim:
            error_msgs.append("These samples do not have a valid instrument "
                              "model: %s" % (', '.join(nvim)))
        if error_msgs:
            error_msgs = ("Errors found during EBI submission for study #%d, "
                          "artifact #%d and prep template #%d:\n%s"
                          % (self.study.id, artifact_id,
                             self.prep_template.id, '\n'.join(error_msgs)))
            LogEntry.create('Runtime', error_msgs)
            raise EBISubmissionError(error_msgs)

        self._sample_aliases = {}
        self._experiment_aliases = {}
        self._run_aliases = {}

        self._ebi_sample_accessions = \
            self.sample_template.ebi_sample_accessions
        self._ebi_experiment_accessions = \
            self.prep_template.ebi_experiment_accessions

    def _get_study_alias(self):
        """Format alias using ``self.study_id``"""
        study_alias_format = '%s_sid_%s'
        return study_alias_format % (
            qiita_config.ebi_organization_prefix,
            escape(clean_whitespace(str(self.study.id))))

    def _get_sample_alias(self, sample_name):
        """Format alias using ``self.study_id``, `sample_name`"""
        alias = "%s:%s" % (self._get_study_alias(),
                           escape(clean_whitespace(str(sample_name))))
        self._sample_aliases[alias] = sample_name
        return alias

    def _get_experiment_alias(self, sample_name):
        """Format alias using ``self.prep_template.id``, and `sample_name`

        Currently, this is identical to _get_sample_alias above, since we are
        only going to allow submission of one prep for each sample
        """
        exp_alias_format = '%s_ptid_%s:%s'
        alias = exp_alias_format % (
            qiita_config.ebi_organization_prefix,
            escape(clean_whitespace(str(self.prep_template.id))),
            escape(clean_whitespace(str(sample_name))))
        self._experiment_aliases[alias] = sample_name
        return alias

    def _get_submission_alias(self):
        """Format alias using ``self.artifact_id``"""
        safe_artifact_id = escape(
            clean_whitespace(str(self.artifact_id)))
        submission_alias_format = '%s_submission_%s'
        return submission_alias_format % (qiita_config.ebi_organization_prefix,
                                          safe_artifact_id)

    def _get_run_alias(self, sample_name):
        """Format alias using `sample_name`
        """
        alias = '%s_ppdid_%s:%s' % (
            qiita_config.ebi_organization_prefix,
            escape(clean_whitespace(str(self.artifact_id))),
            sample_name)
        self._run_aliases[alias] = sample_name
        return alias

    def _get_library_name(self, sample_name):
        """Format alias using `sample_name`
        """
        return escape(clean_whitespace(sample_name))

    def _add_dict_as_tags_and_values(self, parent_node, attribute_element_name,
                                     data_dict):
        """Format key/value data using a common EBI XML motif"""
        for attr, val in sorted(data_dict.items()):
            if val is None:
                val = "Unknown"
            attribute_element = ET.SubElement(parent_node,
                                              attribute_element_name)
            tag = ET.SubElement(attribute_element, 'TAG')
            tag.text = clean_whitespace(attr)
            value = ET.SubElement(attribute_element, 'VALUE')
            value.text = clean_whitespace(val)

    def _get_publication_element(self, study_links, pmid, db_name):
        study_link = ET.SubElement(study_links, 'STUDY_LINK')
        xref_link = ET.SubElement(study_link,  'XREF_LINK')

        db = ET.SubElement(xref_link, 'DB')
        db.text = db_name

        _id = ET.SubElement(xref_link, 'ID')
        _id.text = str(pmid)

    def generate_study_xml(self):
        """Generates the string for study XML file

        Returns
        -------
        ET.Element
            Object with study XML values
        """
        study_set = ET.Element('STUDY_SET', {
            'xmlns:xsi': self.xmlns_xsi,
            'xsi:noNamespaceSchemaLocation': self.xsi_noNSL % "study"})

        study = ET.SubElement(study_set, 'STUDY', {
            'alias': self._get_study_alias(),
            'center_name': qiita_config.ebi_center_name}
        )

        descriptor = ET.SubElement(study, 'DESCRIPTOR')
        study_title = ET.SubElement(descriptor, 'STUDY_TITLE')
        study_title.text = escape(clean_whitespace(self.study_title))

        if self.investigation_type == 'Other':
            ET.SubElement(descriptor, 'STUDY_TYPE', {
                'existing_study_type': 'Other',
                'new_study_type': escape(clean_whitespace(
                    self.new_investigation_type))}
            )
        else:
            ET.SubElement(descriptor, 'STUDY_TYPE', {
                'existing_study_type': escape(clean_whitespace(
                    self.investigation_type))}
            )

        study_abstract = ET.SubElement(descriptor, 'STUDY_ABSTRACT')
        study_abstract.text = clean_whitespace(escape(self.study_abstract))

        # Add pubmed IDs
        if self.publications:
            study_links = ET.SubElement(study, 'STUDY_LINKS')
            for doi, pmid in self.publications:
                if doi is not None:
                    self._get_publication_element(study_links, doi, 'DOI')
                if pmid is not None:
                    self._get_publication_element(study_links, pmid, 'PUBMED')

        return study_set

    def generate_sample_xml(self, samples=None):
        """Generates the sample XML file

        Parameters
        ----------
        samples : list of str, optional
            The list of samples to be included in the sample xml. If not
            provided or an empty list is provided, all the samples are used

        Returns
        -------
        ET.Element
            Object with sample XML values
        """
        sample_set = ET.Element('SAMPLE_SET', {
            'xmlns:xsi': self.xmlns_xsi,
            "xsi:noNamespaceSchemaLocation": self.xsi_noNSL % "sample"})

        if not samples:
            samples = viewkeys(self.samples)

        for sample_name in sorted(samples):
            sample_info = dict(self.samples[sample_name])
            sample = ET.SubElement(sample_set, 'SAMPLE', {
                'alias': self._get_sample_alias(sample_name),
                'center_name': qiita_config.ebi_center_name}
            )

            sample_title = ET.SubElement(sample, 'TITLE')
            sample_title.text = escape(clean_whitespace(sample_name))

            sample_sample_name = ET.SubElement(sample, 'SAMPLE_NAME')
            taxon_id = ET.SubElement(sample_sample_name, 'TAXON_ID')
            text = sample_info.pop('taxon_id')
            taxon_id.text = escape(clean_whitespace(text))

            scientific_name = ET.SubElement(
                sample_sample_name, 'SCIENTIFIC_NAME')
            text = sample_info.pop('scientific_name')
            scientific_name.text = escape(clean_whitespace(text))

            description = ET.SubElement(sample, 'DESCRIPTION')
            text = sample_info.pop('description')
            description.text = escape(clean_whitespace(text))

            if sample_info:
                sample_attributes = ET.SubElement(sample, 'SAMPLE_ATTRIBUTES')
                self._add_dict_as_tags_and_values(sample_attributes,
                                                  'SAMPLE_ATTRIBUTE',
                                                  sample_info)

        return sample_set

    def _generate_spot_descriptor(self, design, platform):
        """This XML element (and its subelements) must be written for every
        sample, but its generation depends on only study-level information.
        Therefore, we can break it out into its own method.
        """
        # This section applies only to the LS454 platform
        if platform is not 'LS454':
            return

        # There is some hard-coded information in here, but this is what we
        # have always done in the past...
        spot_descriptor = ET.SubElement(design, 'SPOT_DESCRIPTOR')
        ET.SubElement(spot_descriptor, 'SPOT_DECODE_SPEC')
        read_spec = ET.SubElement(spot_descriptor, 'READ_SPEC')

        read_index = ET.SubElement(read_spec, 'READ_INDEX')
        read_index.text = '0'
        read_class = ET.SubElement(read_spec, 'READ_CLASS')
        read_class.text = 'Application Read'
        read_type = ET.SubElement(read_spec, 'READ_TYPE')
        read_type.text = 'Forward'
        base_coord = ET.SubElement(read_spec, 'BASE_COORD')
        base_coord.text = '1'

    def generate_experiment_xml(self, samples=None):
        """Generates the experiment XML file

        Parameters
        ----------
        samples : list of str, optional
            The list of samples to be included in the experiment xml

        Returns
        -------
        ET.Element
            Object with experiment XML values
        """
        study_accession = self.study.ebi_study_accession
        if study_accession:
            study_ref_dict = {'accession': study_accession}
        else:
            study_ref_dict = {'refname': self._get_study_alias()}

        experiment_set = ET.Element('EXPERIMENT_SET', {
            'xmlns:xsi': self.xmlns_xsi,
            "xsi:noNamespaceSchemaLocation": self.xsi_noNSL % "experiment"})

        samples = samples if samples is not None else viewkeys(self.samples)

        for sample_name in sorted(samples):
            experiment_alias = self._get_experiment_alias(sample_name)
            sample_prep = dict(self.samples_prep[sample_name])
            if self._ebi_sample_accessions[sample_name]:
                sample_descriptor_dict = {
                    'accession': self._ebi_sample_accessions[sample_name]}
            else:
                sample_descriptor_dict = {
                    'refname': self._get_sample_alias(sample_name)}

            platform = sample_prep.pop('platform')
            experiment = ET.SubElement(experiment_set, 'EXPERIMENT', {
                'alias': experiment_alias,
                'center_name': qiita_config.ebi_center_name}
            )
            title = ET.SubElement(experiment, 'TITLE')
            title.text = experiment_alias
            ET.SubElement(experiment, 'STUDY_REF', study_ref_dict)

            design = ET.SubElement(experiment, 'DESIGN')
            design_description = ET.SubElement(design,
                                               'DESIGN_DESCRIPTION')
            edd = sample_prep.pop('experiment_design_description')
            design_description.text = escape(clean_whitespace(edd))
            ET.SubElement(design, 'SAMPLE_DESCRIPTOR', sample_descriptor_dict)

            # this is the library contruction section. The only required fields
            # is library_construction_protocol, the other are optional
            library_descriptor = ET.SubElement(design, 'LIBRARY_DESCRIPTOR')
            library_name = ET.SubElement(library_descriptor, 'LIBRARY_NAME')
            library_name.text = self._get_library_name(sample_name)

            # hardcoding some values,
            # see https://github.com/biocore/qiita/issues/1485
            library_source = ET.SubElement(library_descriptor,
                                           "LIBRARY_SOURCE")
            library_source.text = "METAGENOMIC"
            library_selection = ET.SubElement(library_descriptor,
                                              "LIBRARY_SELECTION")
            library_selection.text = "PCR"
            library_layout = ET.SubElement(library_descriptor,
                                           "LIBRARY_LAYOUT")
            ET.SubElement(library_layout, "SINGLE")

            lcp = ET.SubElement(library_descriptor,
                                "LIBRARY_CONSTRUCTION_PROTOCOL")
            lcp.text = escape(clean_whitespace(
                sample_prep.pop('library_construction_protocol')))

            # these are not requiered field but present add them in the right
            # format
            for field in self.experiment_library_fields:
                if field in sample_prep:
                    element = ET.SubElement(library_descriptor, field.upper())
                    element.text = sample_prep.pop(field)

            self._generate_spot_descriptor(design, platform)

            platform_element = ET.SubElement(experiment, 'PLATFORM')
            platform_info = ET.SubElement(platform_element,
                                          platform.upper())
            instrument_model = ET.SubElement(platform_info, 'INSTRUMENT_MODEL')
            instrument_model.text = sample_prep.pop('instrument_model')

            if sample_prep:
                experiment_attributes = ET.SubElement(
                    experiment, 'EXPERIMENT_ATTRIBUTES')
                self._add_dict_as_tags_and_values(experiment_attributes,
                                                  'EXPERIMENT_ATTRIBUTE',
                                                  sample_prep)

        return experiment_set

    def generate_run_xml(self):
        """Generates the run XML file

        Returns
        -------
        ET.Element
            Object with run XML values
        """
        run_set = ET.Element('RUN_SET', {
            'xmlns:xsi': self.xmlns_xsi,
            "xsi:noNamespaceSchemaLocation": self.xsi_noNSL % "run"})
        for sample_name, sample_prep in sorted(viewitems(self.samples_prep)):
            sample_prep = dict(sample_prep)

            if self._ebi_experiment_accessions[sample_name]:
                experiment_ref_dict = {
                    'accession': self._ebi_experiment_accessions[sample_name]}
            else:
                experiment_alias = self._get_experiment_alias(sample_name)
                experiment_ref_dict = {'refname': experiment_alias}

            # We only submit fastq
            file_type = 'fastq'
            file_path = self.sample_demux_fps[sample_name]

            with open(file_path) as fp:
                md5 = safe_md5(fp).hexdigest()

            run = ET.SubElement(run_set, 'RUN', {
                'alias': self._get_run_alias(sample_name),
                'center_name': qiita_config.ebi_center_name}
            )
            ET.SubElement(run, 'EXPERIMENT_REF', experiment_ref_dict)
            data_block = ET.SubElement(run, 'DATA_BLOCK')
            files = ET.SubElement(data_block, 'FILES')
            ET.SubElement(files, 'FILE', {
                'filename': join(self.ebi_dir, basename(file_path)),
                'filetype': file_type,
                'quality_scoring_system': 'phred',
                'checksum_method': 'MD5',
                'checksum': md5}
            )

        return run_set

    def generate_submission_xml(self, submission_date=None):
        """Generates the submission XML file

        Parameters
        ----------
        submission_date : date, optional
            Date when the submission was created, when None date.today() will
            be used.

        Returns
        -------
        ET.Element
            Object with submission XML values

        Notes
        -----
            EBI requieres a date when the submission will be automatically made
            public. This date is generated from the submission date + 365 days.
        """
        submission_set = ET.Element('SUBMISSION_SET', {
            'xmlns:xsi': self.xmlns_xsi,
            "xsi:noNamespaceSchemaLocation": self.xsi_noNSL % "submission"})
        submission = ET.SubElement(submission_set, 'SUBMISSION', {
            'alias': self._get_submission_alias(),
            'center_name': qiita_config.ebi_center_name}
        )

        actions = ET.SubElement(submission, 'ACTIONS')

        if self.study_xml_fp:
            study_action = ET.SubElement(actions, 'ACTION')
            ET.SubElement(study_action, self.action, {
                'schema': 'study',
                'source': basename(self.study_xml_fp)}
            )

        if self.sample_xml_fp:
            sample_action = ET.SubElement(actions, 'ACTION')
            ET.SubElement(sample_action, self.action, {
                'schema': 'sample',
                'source': basename(self.sample_xml_fp)}
            )

        if self.experiment_xml_fp:
            experiment_action = ET.SubElement(actions, 'ACTION')
            ET.SubElement(experiment_action, self.action, {
                'schema': 'experiment',
                'source': basename(self.experiment_xml_fp)}
            )

        if self.run_xml_fp:
            run_action = ET.SubElement(actions, 'ACTION')
            ET.SubElement(run_action, self.action, {
                'schema': 'run', 'source': basename(self.run_xml_fp)}
            )

        if submission_date is None:
            submission_date = date.today()
        if self.action == 'ADD':
            hold_action = ET.SubElement(actions, 'ACTION')
            ET.SubElement(hold_action, 'HOLD', {
                'HoldUntilDate': str(submission_date + timedelta(365))}
            )

        return submission_set

    def write_xml_file(self, element, fp):
        """Writes an XML file after calling one of the XML generation
        functions

        Parameters
        ----------
        element : ET.Element
            The Element to be written
        fp : str
            The filepath to which the XML will be written
        """
        create_dir(self.xml_dir)
        ET.ElementTree(element).write(fp, encoding='UTF-8')

    def generate_xml_files(self):
        """Generate all the XML files"""
        get_output_fp = partial(join, self.xml_dir)

        # There are really only 2 main cases for EBI submission: ADD and
        # MODIFY and the only exception is in MODIFY
        if self.action != 'MODIFY':
            # The study.xml file needs to be generated if and only if the study
            # does NOT have an ebi_study_accession
            if not self.study.ebi_study_accession:
                self.study_xml_fp = get_output_fp('study.xml')
                self.write_xml_file(self.generate_study_xml(),
                                    self.study_xml_fp)

            # The sample.xml file needs to be generated if and only if there
            # are samples in the current submission that do NOT have an
            # ebi_sample_accession
            new_samples = {
                sample for sample, accession in viewitems(
                    self.sample_template.ebi_sample_accessions)
                if accession is None}
            new_samples = new_samples.intersection(self.samples)
            if new_samples:
                self.sample_xml_fp = get_output_fp('sample.xml')
                self.write_xml_file(self.generate_sample_xml(new_samples),
                                    self.sample_xml_fp)

            # The experiment.xml needs to be generated if and only if there are
            # samples in the current submission that do NO have an
            # ebi_experiment_accession
            new_samples = {
                sample for sample, accession in viewitems(
                    self.prep_template.ebi_experiment_accessions)
                if accession is None}
            new_samples = new_samples.intersection(self.samples)
            if new_samples:
                self.experiment_xml_fp = get_output_fp('experiment.xml')
                self.write_xml_file(self.generate_experiment_xml(new_samples),
                                    self.experiment_xml_fp)

            # Generate the run.xml as it should always be generated
            self.run_xml_fp = get_output_fp('run.xml')
            self.write_xml_file(self.generate_run_xml(), self.run_xml_fp)

            self.submission_xml_fp = get_output_fp('submission.xml')
        else:
            # When MODIFY we can only modify the sample (sample.xml) and prep
            # (experiment.xml) template. The easiest is to generate both and
            # submit them. Note that we are assuming that Qiita is not
            # allowing to change preprocessing required information
            all_samples = self.sample_template.ebi_sample_accessions
            samples = {k: all_samples[k] for k in self.samples}

            # finding unique name for sample xml
            i = 0
            while True:
                self.sample_xml_fp = get_output_fp('sample_%d.xml' % i)
                if not exists(self.sample_xml_fp):
                    break
                i = i + 1
            self.write_xml_file(self.generate_sample_xml(samples),
                                self.sample_xml_fp)

            # finding unique name for experiment xml
            i = 0
            while True:
                self.experiment_xml_fp = get_output_fp('experiment_%d.xml' % i)
                if not exists(self.experiment_xml_fp):
                    break
                i = i + 1
            self.write_xml_file(self.generate_experiment_xml(samples),
                                self.experiment_xml_fp)

            # finding unique name for run xml
            i = 0
            while True:
                self.submission_xml_fp = get_output_fp('submission_%d.xml' % i)
                if not exists(self.submission_xml_fp):
                    break
                i = i + 1

            # just to keep all curl_reply-s we find a new name
            i = 0
            while True:
                self.curl_reply = join(self.full_ebi_dir,
                                       'curl_reply_%d.xml' % i)
                if not exists(self.curl_reply):
                    break
                i = i + 1

        # The submission.xml is always generated
        self.write_xml_file(self.generate_submission_xml(),
                            self.submission_xml_fp)

    def generate_curl_command(
            self,
            ebi_seq_xfer_user=qiita_config.ebi_seq_xfer_user,
            ebi_seq_xfer_pass=qiita_config.ebi_seq_xfer_pass,
            ebi_dropbox_url=qiita_config.ebi_dropbox_url):
        """Generates the curl command for submission

        Parameters
        ----------
        ebi_seq_xfer_user : str
            The user to use when submitting to EBI
        ebi_seq_xfer_pass : str
            The user password issued by EBI for REST submissions
        ebi_dropbox_url : str
            The dropbox url

        Returns
        -------
        curl_command
            The curl string to be executed

        Notes
        -----
        - All 5 XML files (study, sample, experiment, run, and submission) must
          be generated before executing this function
        """
        # make sure that the XML files have been generated
        url = '?auth=ENA%20{0}%20{1}'.format(quote(ebi_seq_xfer_user),
                                             quote(ebi_seq_xfer_pass))
        curl_cmd = ['curl -sS -k']
        if self.submission_xml_fp is not None:
            curl_cmd.append(' -F "SUBMISSION=@%s"' % self.submission_xml_fp)
        if self.study_xml_fp is not None:
            curl_cmd.append(' -F "STUDY=@%s"' % self.study_xml_fp)
        if self.sample_xml_fp is not None:
            curl_cmd.append(' -F "SAMPLE=@%s"' % self.sample_xml_fp)
        if self.run_xml_fp is not None:
            curl_cmd.append(' -F "RUN=@%s"' % self.run_xml_fp)
        if self.experiment_xml_fp is not None:
            curl_cmd.append(' -F "EXPERIMENT=@%s"' % self.experiment_xml_fp)
        curl_cmd.append(' "%s"' % join(ebi_dropbox_url, url))

        return ''.join(curl_cmd)

    def generate_send_sequences_cmd(self):
        """Generate the sequences to EBI via ascp command

        Returns
        -------
        ascp_command
            The ascp command to be executed

        Notes
        -----
        - All 5 XML files (study, sample, experiment, run, and submission) must
          be generated before executing this function
        """
        fastqs = [sfp for _, sfp in viewitems(self.sample_demux_fps)]
        # divide all the fastqs in groups of 10
        fastqs_div = [fastqs[i::10] for i in range(10) if fastqs[i::10]]
        ascp_commands = []
        for f in fastqs_div:
            ascp_commands.append('ascp --ignore-host-key -d -QT -k2 '
                                 '{0} {1}@{2}:./{3}/'.format(
                                     ' '.join(f),
                                     qiita_config.ebi_seq_xfer_user,
                                     qiita_config.ebi_seq_xfer_url,
                                     self.ebi_dir))

        return ascp_commands

    def parse_EBI_reply(self, curl_result):
        """Parse and verify reply from EBI after sending XML files

        Parameters
        ----------
        curl_result : str
            The reply sent by EBI after sending XML files

        Returns
        -------
        str
            The study accession number. None in case of failure
        dict of {str: str}
            The sample accession numbers, keyed by sample id. None in case of
            failure
        dict of {str: str}
            The biosample accession numbers, keyed by sample id. None in case
            of failure
        dict of {str: str}
            The experiment accession numbers, keyed by sample id. None in case
            of failure
        dict of {str: str}
            The run accession numbers, keyed by sample id. None in case of
            failure

        Raises
        ------
        EBISubmissionError
            If curl_result is not a valid XML file
            If the ebi subumission has not been successful
            If multiple study tags are found in the curl result
        """
        try:
            root = ET.fromstring(curl_result)
        except ParseError:
            error_msg = ("The curl result from the EBI submission doesn't "
                         "look like an XML file:\n%s" % curl_result)
            le = LogEntry.create('Runtime', error_msg)
            raise EBISubmissionError(
                "The curl result from the EBI submission doesn't look like "
                "an XML file. Contact and admin for more information. "
                "Log id: %d" % le.id)

        success = root.get('success') == 'true'
        if not success:
            raise EBISubmissionError("The EBI submission failed:\n%s"
                                     % curl_result)

        study_elem = root.findall("STUDY")
        if study_elem:
            if len(study_elem) > 1:
                raise EBISubmissionError(
                    "Multiple study tags found in EBI reply: %d"
                    % len(study_elem))
            study_elem = study_elem[0]
            study_accession = study_elem.get('accession')
        else:
            study_accession = None

        sample_accessions = {}
        biosample_accessions = {}
        for elem in root.iter("SAMPLE"):
            alias = elem.get('alias')
            sample_id = self._sample_aliases[alias]
            sample_accessions[sample_id] = elem.get('accession')
            ext_id = elem.find('EXT_ID')
            biosample_accessions[sample_id] = ext_id.get('accession')

        def data_retriever(key, trans_dict):
            res = {}
            for elem in root.iter(key):
                alias = elem.get('alias')
                res[trans_dict[alias]] = elem.get('accession')
            return res
        experiment_accessions = data_retriever("EXPERIMENT",
                                               self._experiment_aliases)
        run_accessions = data_retriever("RUN", self._run_aliases)

        return (study_accession, sample_accessions, biosample_accessions,
                experiment_accessions, run_accessions)

    def generate_demultiplexed_fastq(self, rewrite_fastq=False, mtime=None):
        """Generates demultiplexed fastq

        Parameters
        ----------
        rewrite_fastq : bool, optional
            If true, it forces the rewrite of the fastq files
        mtime : float, optional
            The time to use when creating the gz files. If None, the current
            time will be used by gzip.GzipFile. This is useful for testing.

        Returns
        -------
        demux_samples
            List of successful demultiplexed samples

        Notes
        -----
        - As a performace feature, this method will check if self.full_ebi_dir
        already exists and, if it does, the script will assume that in a
        previous execution this step was performed correctly and will simply
        read the file names from self.full_ebi_dir
        - When the object is created (init), samples, samples_prep and
        sample_demux_fps hold values for all available samples in the database.
        Here some of those values will be deleted (del's, within the loops) for
        those cases where the fastq.gz files weren't written or exist. This is
        an indication that they had no sequences and this kind of files are not
        accepted in EBI

        Raises
        ------
        EBISubmissionError
            - The demux file couldn't be read
            - All samples are removed
        """
        ar = self.artifact

        dir_not_exists = not isdir(self.full_ebi_dir)
        if dir_not_exists or rewrite_fastq:
            makedirs(self.full_ebi_dir)

<<<<<<< HEAD
            demux = [path for _, path, ftype in ar.filepaths
=======
            # An artifact will hold only one file of type `preprocessed_demux`
            # Thus, we only use the first one (the only one present)
            demux = [path for _, path, ftype in ar.get_filepaths()
>>>>>>> 2b70bf88
                     if ftype == 'preprocessed_demux'][0]

            demux_samples = set()
            with open_file(demux) as demux_fh:
                if not isinstance(demux_fh, File):
                    error_msg = "'%s' doesn't look like a demux file" % demux
                    LogEntry.create('Runtime', error_msg)
                    raise EBISubmissionError(error_msg)
                for s, i in to_per_sample_ascii(demux_fh,
                                                self.prep_template.keys()):
                    sample_fp = self.sample_demux_fps[s]
                    wrote_sequences = False
                    with GzipFile(sample_fp, mode='w', mtime=mtime) as fh:
                        for record in i:
                            fh.write(record)
                            wrote_sequences = True

                    if wrote_sequences:
                        demux_samples.add(s)
                    else:
                        del(self.samples[s])
                        del(self.samples_prep[s])
                        del(self.sample_demux_fps[s])
                        remove(sample_fp)
        else:
            demux_samples = set()
            extension = '.fastq.gz'
            extension_len = len(extension)
            for f in listdir(self.full_ebi_dir):
                fpath = join(self.full_ebi_dir, f)
                if isfile(fpath) and f.endswith(extension):
                    demux_samples.add(f[:-extension_len])

            missing_samples = set(self.samples.keys()).difference(
                set(demux_samples))
            for ms in missing_samples:
                del(self.samples[ms])
                del(self.samples_prep[ms])
                del(self.sample_demux_fps[ms])

        if not demux_samples:
            error_msg = ("All samples were removed from the submission "
                         "because the demux file is empty or the sample names "
                         "do not match.")
            LogEntry.create('Runtime', error_msg)
            raise EBISubmissionError(error_msg)
        return demux_samples<|MERGE_RESOLUTION|>--- conflicted
+++ resolved
@@ -941,13 +941,9 @@
         if dir_not_exists or rewrite_fastq:
             makedirs(self.full_ebi_dir)
 
-<<<<<<< HEAD
-            demux = [path for _, path, ftype in ar.filepaths
-=======
             # An artifact will hold only one file of type `preprocessed_demux`
             # Thus, we only use the first one (the only one present)
-            demux = [path for _, path, ftype in ar.get_filepaths()
->>>>>>> 2b70bf88
+            demux = [path for _, path, ftype in ar.filepaths
                      if ftype == 'preprocessed_demux'][0]
 
             demux_samples = set()
