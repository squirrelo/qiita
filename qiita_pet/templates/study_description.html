--- conflicted
+++ resolved
@@ -76,7 +76,6 @@
   }
 }
 
-<<<<<<< HEAD
 // Creates the form to update a sample template
 function update_sample_template() {
   if (confirm("Are you sure you want to update the sample template?")) {
@@ -94,7 +93,8 @@
     $("body").append(form);
     form.submit();
   }
-=======
+}
+
 function extend_sample_template() {
   var form = $("<form>")
     .attr("action", window.location.href)
@@ -109,7 +109,6 @@
       .attr("value", "extend_sample_template"));
   $("body").append(form);
   form.submit();
->>>>>>> 7316ae4d
 }
 
 function create_raw_data() {
