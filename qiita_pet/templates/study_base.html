{% extends sitebase.html %}
{% block head %}
<link rel="stylesheet" src="/static/vendor/css/vis.css" type="text/css">
<script type="text/javascript" src="/static/vendor/js/vis.js"></script>
<script type="text/javascript">
  var network = -1;
  function togglegraphs(id) {
    if($("#study-prep-graph-row").css('display') == 'none' ) {
      $("#study-prep-graph-row").show();
      $("#graph-toggle-link").text("Hide files");
    } else {
      $("#study-prep-graph-row").hide();
       $("#graph-toggle-link").text("Show files");
    }
  }

  function fill_artifact(aid) {
    $("#study-main").html("ARTIFACT " + aid + " HTML STUFF");
  }

  function fill_prep(pid) {
    $("#study-main").empty();
    $.get( "/prep/graph/", { prep_id: pid} )
      .done(function( data ) {
        var edges = [];
        var nodes = [];
        // format edge list data
        for(i=0;i<data.edge_list.length;i++) {
          edges.push({from: data.edge_list[i][0], to: data.edge_list[i][1]});
        }
        //format node depth data
        for(i=0;i<data.node_labels.length;i++) {
          nodes.push({id: data.node_labels[i][0], label: data.node_labels[i][1], shape: 'box'});
        }
        $("#study-prep-graph-row").show();
        draw_graph(nodes, edges, "study-prep-graph");
        // add event listeners
        network.on('select', function(params) {
          //render the information for the selected artifact ID
          if(+params.nodes !== 0) { fill_artifact(params.nodes); }
        });
        // Copy existing formatted prep info to header position
        $("#study-prep-subheader").html("<h2>" + $("#prep-header-" + pid).html() + '</h2><a href="#" onclick="togglegraphs(); return false;" id="graph-toggle-link">Hide files</a>');
    });
    $.get( "/study/description/prep_template/", { prep_id: pid, study_id: {{study_info['study_id']}} } )
      .done(function( data ) {
        $("#study-main").html(data);
    });
  }

  function draw_graph(nodes, edges, target) {
    var container = document.getElementById(target);
    container.innerHTML = "";
    var data = {
      nodes: nodes,
      edges: edges
    };
    var options = {
      nodes: {
        color: '#ffffff',
        font: '16px arial black'
      },
      layout: {
        hierarchical: {
          direction: "LR",
          sortMethod: "directed",
          levelSeparation: 260
        }
      },
      interaction: {
        dragNodes: false,
        dragView: false,
        zoomView: false
      }
    };
    network = new vis.Network(container, data, options);
  }

  function fill_base(sid) {
    $.get( "/study/description/baseinfo/", { study_id: sid} )
      .done(function( data ) {
        $("#study-main").html(data).show();
        $("#study-prep-graph").empty();
        $("#study-prep-graph-row").hide();
        $("#study-prep-subheader").empty();
      });
  }

  function fill_sample(sid) {
    $.get( "/study/description/sample_template/", { study_id: sid } )
      .done(function( data ) {
        $("#study-main").html(data);
        $("#study-prep-graph").empty();
        $("#study-prep-graph-row").hide();
        $("#study-file-breadcrumbs").empty();
        $("#study-file-breadcrumbs-row").hide();
        $("#study-prep-subheader").empty();
      });
  }

  function fill_sample_summary(sid) {
    $.get( "/study/description/sample_summary/", { study_id: sid } )
      .done(function( data ) {
        $("#study-main").html(data);
        $("#study-prep-graph").empty();
        $("#study-prep-graph-row").hide();
        $("#study-file-breadcrumbs").empty();
        $("#study-file-breadcrumbs-row").hide();
        $("#study-prep-subheader").empty();
      });
  }

  function fill_new_prep() {
  $(document).ready(function() {
    $.get( "/study/add_prep/{{study_info['study_id']}}")
      .done(function( data ) {
        $("#study-main").html(data);
        $("#study-prep-graph").empty();
        $("#study-prep-graph-row").hide();
        $("#study-file-breadcrumbs").empty();
        $("#study-file-breadcrumbs-row").hide();
      });
  });
<<<<<<< HEAD
=======

  function validate_delete_study_text() {
    if ($("#study-alias").val() == "{{study_info['study_alias']}}") {
      $('#delete-study-button').prop('disabled', false);
    } else {
      $('#delete-study-button').prop('disabled', true);
    }
  }

function delete_study() {
  if ($("#study-alias").val() != "{{study_info['study_alias']}}") {
    alert("The entered study alias doesn't match the study");
    return false;
  }
  if (confirm("Are you sure you want to delete {{study_info['study_title']}}?")) {
    $.post('/study/delete/', {study_id: {{study_info['study_id']}}})
      .done(function ( data ) {
        if(data["status"] == "error") {
          bootstrapAlert(data.message.replace("\n", "<br/>"), "danger", 4000);
        } else {
          window.location.replace = '/'
        }
      });
  }
>>>>>>> c62daae8
}
</script>
<style>
.graph {
  width:100%;
  height:300px;
  border: 1px solid #ccc;
}
</style>
{% end %}
{% block content %}
<div class="row">
  <div class="col-md-3">
  <h3><a href="#" onclick="fill_base({{study_info['study_id']}})">Study Information</a></h3>
    <a href="#" onclick="fill_sample({{study_info['study_id']}}); return false;">Sample Template</a><br />
    <a href="#" onclick="fill_sample_summary({{study_info['study_id']}}); return false;">Sample Summary</a><br />
    {% if editable %}
    <a href="/study/upload/{{study_info['study_id']}}">Upload Files</a><br />
<<<<<<< HEAD
    <a href="#">Edit Study Information</a><br />
    <a href="#" onclick="fill_new_prep()">Add New Preparation</a><br />
    <a href="#">Delete Study</a>
=======
    <a href="/study/edit/{{study_info['study_id']}}">Edit Study Information</a><br />
    <a href="#" data-toggle="modal" data-target="#delete-study">Delete Study</a>
>>>>>>> c62daae8
    {% end %}

    <h3>Data Types</h3>
    <div class="panel-group" id="accordion" role="tablist" aria-multiselectable="true">
      <div class="panel panel-default">
      {% for dt in prep_info %}
      {% set cleaned_dt = dt.replace(' ', '_') %}
        <div class="panel-heading" role="tab" id="heading{{cleaned_dt}}">
          <h4 class="panel-title">
            <a role="button" data-toggle="collapse" data-parent="#accordion" href="#collapse{{cleaned_dt}}" aria-expanded="true" aria-controls="collapse{{cleaned_dt}}">{{dt}}</a>
          </h4>
        </div>
<<<<<<< HEAD
      {% for prep in prep_info[dt] %}
=======
>>>>>>> c62daae8
        <div id="collapse{{cleaned_dt}}" class="panel-collapse collapse" role="tabpanel" aria-labelledby="heading{{cleaned_dt}}">
          <div class="panel-body">
      {% for prep in prep_info[dt] %}
            <a href="#" style="display:block;color:black;" onclick="fill_prep({{prep['id']}})">
            <span id="prep-header-{{prep['id']}}">{{prep['name']}} - ID {{prep['id']}} - {{prep['status']}}</span><br/>
            {{prep['start_artifact']}} - ID {{prep['start_artifact_id']}}<br/>
            {{prep['youngest_artifact']}}
            </a>
            <hr>
      {% end %}
          </div>
        </div>
      {% end %}
      {% end %}
      </div>
    </div>
  </div>
  <div class="col-md-9">
    <div class="row">
      <div class="col-md-12" id="study-base-info">
        <h2>{{study_info['study_title']}} - ID {{study_info['study_id']}}</h2>
        <h3>{{study_info['study_alias']}}</h3>
      </div>
    </div>
    {% if user_level == 'admin' %}
    <div class="row">
      <div class="col-md-12" id="study-admin">
        ADMIN STUFF HERE
      </div>
    </div>
    {% end %}
    <div class="row"><div class="col-md-12" id="study-prep-subheader"></div></div>
    <div class="row graph" id="study-prep-graph-row"><div class="col-md-12 graph" id="study-prep-graph"></div></div>
    <div class="row"><div class="col-md-12" id="study-main"></div>{% block study_content %}{% end %}</div>
  </div>
</div>

<div class="modal fade delete-study" tabindex="-1" role="dialog" id="delete-study">
  <div class="modal-dialog modal-md">
    <div class="modal-content">
      <div class="modal-header">
        <button type="button" class="close" data-dismiss="modal" aria-hidden="true">&times;</button>
        <h3>Deleting:<br/></h3><h4>{{study_info['study_title']}}</h4>
      </div>
      <div class="modal-body">
        You will only be able to delete a study that has no data associated with it.
      </div>
      <div class="modal-footer">
        To continue you need to write the alias name of the study:
        <input type="text" name="study-alias" id="study-alias" onkeyup="validate_delete_study_text();">
        <button class="btn btn-danger glyphicon glyphicon-trash" onclick="delete_study();" id="delete-study-button" disabled></button>
      </div>
    </div>
  </div>
</div>
{% end %}<|MERGE_RESOLUTION|>--- conflicted
+++ resolved
@@ -121,8 +121,6 @@
         $("#study-file-breadcrumbs-row").hide();
       });
   });
-<<<<<<< HEAD
-=======
 
   function validate_delete_study_text() {
     if ($("#study-alias").val() == "{{study_info['study_alias']}}") {
@@ -147,7 +145,6 @@
         }
       });
   }
->>>>>>> c62daae8
 }
 </script>
 <style>
@@ -166,14 +163,9 @@
     <a href="#" onclick="fill_sample_summary({{study_info['study_id']}}); return false;">Sample Summary</a><br />
     {% if editable %}
     <a href="/study/upload/{{study_info['study_id']}}">Upload Files</a><br />
-<<<<<<< HEAD
-    <a href="#">Edit Study Information</a><br />
     <a href="#" onclick="fill_new_prep()">Add New Preparation</a><br />
-    <a href="#">Delete Study</a>
-=======
     <a href="/study/edit/{{study_info['study_id']}}">Edit Study Information</a><br />
     <a href="#" data-toggle="modal" data-target="#delete-study">Delete Study</a>
->>>>>>> c62daae8
     {% end %}
 
     <h3>Data Types</h3>
@@ -186,10 +178,6 @@
             <a role="button" data-toggle="collapse" data-parent="#accordion" href="#collapse{{cleaned_dt}}" aria-expanded="true" aria-controls="collapse{{cleaned_dt}}">{{dt}}</a>
           </h4>
         </div>
-<<<<<<< HEAD
-      {% for prep in prep_info[dt] %}
-=======
->>>>>>> c62daae8
         <div id="collapse{{cleaned_dt}}" class="panel-collapse collapse" role="tabpanel" aria-labelledby="heading{{cleaned_dt}}">
           <div class="panel-body">
       {% for prep in prep_info[dt] %}
