r"""Qitta study handlers for the Tornado webserver.
"""
# -----------------------------------------------------------------------------
# Copyright (c) 2014--, The Qiita Development Team.
#
# Distributed under the terms of the BSD 3-clause License.
#
# The full license is in the file LICENSE, distributed with this software.
# -----------------------------------------------------------------------------
from __future__ import division
from collections import namedtuple

from tornado.web import authenticated, HTTPError, asynchronous
from tornado.gen import coroutine, Task
from wtforms import (Form, StringField, SelectField, BooleanField,
                     SelectMultipleField, TextAreaField, validators)

from future.utils import viewitems

from operator import itemgetter

from traceback import format_exception_only
from sys import exc_info

from json import dumps
from os import remove
from os.path import exists, join, basename
from functools import partial
from .base_handlers import BaseHandler

from pandas.parser import CParserError

from qiita_core.exceptions import IncompetentQiitaDeveloperError
from qiita_core.qiita_settings import qiita_config
from qiita_pet.util import linkify
from qiita_ware.context import submit
from qiita_ware.util import dataframe_from_template, stats_from_df
from qiita_ware.demux import stats as demux_stats
from qiita_ware.dispatchable import submit_to_ebi
from qiita_db.metadata_template import (SampleTemplate, PrepTemplate,
                                        load_template_to_dataframe)
from qiita_db.study import Study, StudyPerson
from qiita_db.user import User
from qiita_db.util import (get_filepath_types, get_data_types, get_filetypes,
                           convert_to_id, get_mountpoint,
                           get_files_from_uploads_folders)
from qiita_db.data import PreprocessedData, RawData
from qiita_db.exceptions import (QiitaDBColumnError, QiitaDBExecutionError,
                                 QiitaDBDuplicateError, QiitaDBUnknownIDError)
from qiita_db.ontology import Ontology

study_person_linkifier = partial(
    linkify, "<a target=\"_blank\" href=\"mailto:{0}\">{1}</a>")
pubmed_linkifier = partial(
    linkify, "<a target=\"_blank\" href=\"http://www.ncbi.nlm.nih.gov/"
    "pubmed/{0}\">{0}</a>")


def _get_shared_links_for_study(study):
    shared = []
    for person in study.shared_with:
        person = User(person)
        shared.append(study_person_linkifier(
            (person.email, person.info['name'])))
    return ", ".join(shared)


def _build_study_info(studytype, user=None):
        """builds list of namedtuples for study listings"""
        if studytype == "private":
            studylist = user.user_studies
        elif studytype == "shared":
            studylist = user.shared_studies
        elif studytype == "public":
            studylist = Study.get_by_status('public')
        else:
            raise IncompetentQiitaDeveloperError("Must use private, shared, "
                                                 "or public!")

        StudyTuple = namedtuple('StudyInfo', 'id title meta_complete '
                                'num_samples_collected shared num_raw_data pi '
                                'pmids owner status')

        infolist = []
        for s_id in studylist:
            study = Study(s_id)
            status = study.status
            # Just passing the email address as the name here, since
            # name is not a required field in qiita.qiita_user
            owner = study_person_linkifier((study.owner, study.owner))
            info = study.info
            PI = StudyPerson(info['principal_investigator_id'])
            PI = study_person_linkifier((PI.email, PI.name))
            pmids = ", ".join([pubmed_linkifier([pmid])
                               for pmid in study.pmids])
            shared = _get_shared_links_for_study(study)
            infolist.append(StudyTuple(study.id, study.title,
                                       info["metadata_complete"],
                                       info["number_samples_collected"],
                                       shared, len(study.raw_data()),
                                       PI, pmids, owner, status))
        return infolist


def check_access(user, study, no_public=False):
    """make sure user has access to the study requested"""
    if not study.has_access(user, no_public):
        if no_public:
            return False
        else:
            raise HTTPError(403, "User %s does not have access to study %d" %
                                 (user.id, study.id))
    return True


def _check_owner(user, study):
    """make sure user is the owner of the study requested"""
    if not user == study.owner:
        raise HTTPError(403, "User %s does not own study %d" %
                        (user, study.id))


class CreateStudyForm(Form):
    study_title = StringField('Study Title', [validators.required()])
    study_alias = StringField('Study Alias', [validators.required()])
    pubmed_id = StringField('PubMed ID')

    # TODO:This can be filled from the database
    # in oracle, this is in controlled_vocabs (ID 1),
    #                       controlled_vocab_values with CVV IDs >= 0
    environmental_packages = SelectMultipleField(
        'Environmental Packages',
        [validators.required()],
        choices=[('air', 'air'),
                 ('host_associated', 'host-associated'),
                 ('human_amniotic_fluid', 'human-amniotic-fluid'),
                 ('human_associated', 'human-associated'),
                 ('human_blood', 'human-blood'),
                 ('human_gut', 'human-gut'),
                 ('human_oral', 'human-oral'),
                 ('human_skin', 'human-skin'),
                 ('human_urine', 'human-urine'),
                 ('human_vaginal', 'human-vaginal'),
                 ('biofilm', 'microbial mat/biofilm'),
                 ('misc_env',
                  'miscellaneous natural or artificial environment'),
                 ('plant_associated', 'plant-associated'),
                 ('sediment', 'sediment'),
                 ('soil', 'soil'),
                 ('wastewater_sludge', 'wastewater/sludge'),
                 ('water', 'water')])
    is_timeseries = BooleanField('Includes Event-Based Data')
    study_abstract = TextAreaField('Study Abstract', [validators.required()])
    study_description = StringField('Study Description',
                                    [validators.required()])
    # The choices for these "people" fields will be filled from the database
    principal_investigator = SelectField('Principal Investigator',
                                         [validators.required()],
                                         coerce=lambda x: x)
    lab_person = SelectField('Lab Person', coerce=lambda x: x)


class PrivateStudiesHandler(BaseHandler):
    @authenticated
    @coroutine
    def get(self):
        self.write(self.render_string('waiting.html'))
        self.flush()
        user = User(self.current_user)
        user_studies = yield Task(self._get_private, user)
        shared_studies = yield Task(self._get_shared, user)
        all_emails_except_current = yield Task(self._get_all_emails)
        all_emails_except_current.remove(self.current_user)
        self.render('private_studies.html', user=self.current_user,
                    user_studies=user_studies, shared_studies=shared_studies,
                    all_emails_except_current=all_emails_except_current)

    def _get_private(self, user, callback):
        callback(_build_study_info("private", user))

    def _get_shared(self, user, callback):
        """builds list of tuples for studies that are shared with user"""
        callback(_build_study_info("shared", user))

    def _get_all_emails(self, callback):
        callback(list(User.iter()))


class PublicStudiesHandler(BaseHandler):
    @authenticated
    @coroutine
    def get(self):
        self.write(self.render_string('waiting.html'))
        self.flush()
        public_studies = yield Task(self._get_public)
        self.render('public_studies.html', user=self.current_user,
                    public_studies=public_studies)

    def _get_public(self, callback):
        """builds list of tuples for studies that are public"""
        callback(_build_study_info("public"))


class StudyDescriptionHandler(BaseHandler):
    def get_raw_data(self, rdis, callback):
        """Get all raw data objects from a list of raw_data_ids"""
        callback([RawData(rdi) for rdi in rdis])

    def get_prep_templates(self, raw_data, callback):
        """Get all prep templates for a list of raw data objects"""
        d = {}
        for rd in raw_data:
            # We neeed this so PrepTemplate(p) doesn't fail if that raw
            # doesn't exist but raw data has the row: #554
            prep_templates = sorted(rd.prep_templates)
            d[rd.id] = [PrepTemplate(p) for p in prep_templates
                        if PrepTemplate.exists(p)]
        callback(d)

    def remove_add_study_template(self, raw_data, study_id, fp_rsp, callback):
        """Removes prep templates, raw data and sample template and adds
           a new one
        """
        for rd in raw_data():
            if PrepTemplate.exists((rd)):
                PrepTemplate.delete(rd)
        if SampleTemplate.exists(study_id):
            SampleTemplate.delete(study_id)

        SampleTemplate.create(load_template_to_dataframe(fp_rsp),
                              Study(study_id))
        # TODO: do not remove but move to final storage space
        # and keep there forever, issue #550
        remove(fp_rsp)

        callback()

    def get_raw_data_from_other_studies(self, user, study, callback):
        """Retrieves a tuple of raw_data_id and the last study title for that
        raw_data
        """
        d = {}
        for sid in user.user_studies:
            if sid == study.id:
                continue
            for rdid in Study(sid).raw_data():
                d[rdid] = Study(RawData(rdid).studies[-1]).title
        callback(d)

    @coroutine
    def display_template(self, study_id, msg, msg_level, tab_to_display=""):
        """Simple function to avoid duplication of code"""
        # make sure study is accessible and exists, raise error if not
        study = None
        study_id = int(study_id)
        try:
            study = Study(study_id)
        except QiitaDBUnknownIDError:
            # Study not in database so fail nicely
            raise HTTPError(404, "Study %d does not exist" % study_id)
        else:
            check_access(User(self.current_user), study)

        # getting raw filepath_ types
        fts = [k.split('_', 1)[1].replace('_', ' ')
               for k in get_filepath_types() if k.startswith('raw_')]
        fts = ['<option value="%s">%s</option>' % (f, f) for f in fts]

        study = Study(study_id)
        user = User(self.current_user)
        # getting the RawData and its prep templates
        available_raw_data = yield Task(self.get_raw_data, study.raw_data())
        available_prep_templates = yield Task(self.get_prep_templates,
                                              available_raw_data)

        # other general vars, note that we create the select options here
        # so we do not have to loop several times over them in the template
        data_types = sorted(viewitems(get_data_types()), key=itemgetter(1))
        data_types = ['<option value="%s">%s</option>' % (v, k)
                      for k, v in data_types]
        filetypes = sorted(viewitems(get_filetypes()), key=itemgetter(1))
        filetypes = ['<option value="%s">%s</option>' % (v, k)
                     for k, v in filetypes]
        other_studies_rd = yield Task(self.get_raw_data_from_other_studies,
                                      user, study)
        other_studies_rd = ['<option value="%s">%s</option>' % (k,
                            "id: %d, study: %s" % (k, v))
                            for k, v in viewitems(other_studies_rd)]

        ontology = Ontology(convert_to_id('ENA', 'ontology'))

        # make "Other" show at the bottom of the drop down menu
        ena_terms = []
        for v in sorted(ontology.terms):
            if v != 'Other':
                ena_terms.append('<option value="%s">%s</option>' % (v, v))
        ena_terms.append('<option value="Other">Other</option>')

        # New Type is for users to add a new user-defined investigation type
        user_defined_terms = ontology.user_defined_terms + ['New Type']

        self.render('study_description.html', user=self.current_user,
                    study_title=study.title, study_info=study.info,
                    study_id=study_id, filetypes=''.join(filetypes),
                    user_level=user.level, data_types=''.join(data_types),
                    available_raw_data=available_raw_data,
                    available_prep_templates=available_prep_templates,
                    ste=SampleTemplate.exists(study_id),
                    study_status=study.status,
                    filepath_types=''.join(fts), ena_terms=''.join(ena_terms),
                    tab_to_display=tab_to_display,
                    level=msg_level, message=msg,
                    can_upload=check_access(user, study, True),
                    other_studies_rd=''.join(other_studies_rd),
                    user_defined_terms=user_defined_terms,
                    files=get_files_from_uploads_folders(str(study_id)))

    @authenticated
    def get(self, study_id):
        try:
            study = Study(int(study_id))
        except QiitaDBUnknownIDError:
            raise HTTPError(404, "Study %s does not exist" % study_id)
        else:
            check_access(User(self.current_user), study)

        self.display_template(int(study_id), "")

    @authenticated
    @coroutine
    def post(self, study_id):
        study_id = int(study_id)
        user = User(self.current_user)
        check_access(user, Study(study_id))

        # vars to add sample template
        sample_template = self.get_argument('sample_template', None)
        # vars to add raw data
        filetype = self.get_argument('filetype', None)
        previous_raw_data = self.get_argument('previous_raw_data', None)
        # vars to add prep template
        add_prep_template = self.get_argument('add_prep_template', None)
        raw_data_id = self.get_argument('raw_data_id', None)
        data_type_id = self.get_argument('data_type_id', None)
<<<<<<< HEAD
        make_public = self.get_argument('make_public', False)
        approve_study = self.get_argument('approve_study', False)
        request_approval = self.get_argument('request_approval', False)
        investigation_type = self.get_argument('investigation_type', None)

        if investigation_type == "":
=======
        investigation_type = self.get_argument('investigation-type', None)
        user_defined_investigation_type = self.get_argument(
            'user-defined-investigation-type', None)
        new_investigation_type = self.get_argument('new-investigation-type',
                                                   None)

        # non selected is the equivalent to the user not specifying the info
        # thus we should make the investigation_type None
        if investigation_type == "" or investigation_type == "Non selected":
>>>>>>> 2892a85a
            investigation_type = None

        # to update investigation type
        update_investigation_type = self.get_argument(
            'update_investigation_type', None)
        edit_investigation_type = self.get_argument('edit-investigation-type',
                                                    None)
        edit_user_defined_investigation_type = self.get_argument(
            'edit-user-defined-investigation-type', None)
        edit_new_investigation_type = self.get_argument(
            'edit-new-investigation-type', None)

        # non selected is the equivalent to the user not specifying the info
        # thus we should make the investigation_type None
        if edit_investigation_type == "" or \
                edit_investigation_type == "Non selected":
            edit_investigation_type = None

        study = Study(study_id)
        msg_level = 'success'
        if sample_template:
            # processing sample templates

            _, base_fp = get_mountpoint("uploads")[0]
            fp_rsp = join(base_fp, str(study_id), sample_template)
            if not exists(fp_rsp):
                raise HTTPError(400, "This file doesn't exist: %s" % fp_rsp)

            try:
                # deleting previous uploads and inserting new one
                yield Task(self.remove_add_study_template,
                           study.raw_data,
                           study_id, fp_rsp)
            except (TypeError, QiitaDBColumnError, QiitaDBExecutionError,
                    QiitaDBDuplicateError, IOError, ValueError, KeyError,
                    CParserError) as e:
                error_msg = ''.join(format_exception_only(e, exc_info()))
                msg = ('<b>An error occurred parsing the sample template: '
                       '%s</b><br/>%s' % (basename(fp_rsp), error_msg))
                self.display_template(study_id, msg, "danger")
                return

            msg = ("The sample template '%s' has been added" %
                   sample_template)
            tab_to_display = ""

        elif request_approval:
            study.status = 'awaiting_approval'
            msg = "Study sent to admin for approval"
            tab_to_display = ""

        elif make_public:
            # make sure user is admin, then make public
            if user.level == 'admin' or not \
                    qiita_config.require_approval:
                study.status = 'public'
                msg = "Study set to public"
                tab_to_display = ""

        elif approve_study:
            # make sure user is admin, then make full private study
            if user.level == 'admin' or not \
                    qiita_config.require_approval:
                study.status = 'private'
                msg = "Study approved"
                tab_to_display = ""

        elif filetype or previous_raw_data:
            # adding blank raw data

            if filetype and previous_raw_data:
                msg = ("You can not specify both a new raw data and a "
                       "previouly used one")
            elif filetype:
                try:
                    RawData.create(filetype, [study])
                except (TypeError, QiitaDBColumnError, QiitaDBExecutionError,
                        QiitaDBDuplicateError, IOError, ValueError, KeyError,
                        CParserError) as e:
                    error_msg = ''.join(format_exception_only(e, exc_info()))
                    msg = ('An error occurred creating a new raw data'
                           'object. %s' % (error_msg))
                    self.display_template(study_id, msg, "danger")
                    return
                msg = ""
            else:
                raw_data = [RawData(rd) for rd in previous_raw_data]
                study.add_raw_data(raw_data)
                msg = ""
            tab_to_display = ""

        elif add_prep_template and raw_data_id and data_type_id:
            # adding prep templates

            if investigation_type == 'Other' and \
                    user_defined_investigation_type == 'New Type':
                investigation_type = new_investigation_type

                # this is a new user defined investigation type so store it
                ontology = Ontology(convert_to_id('ENA', 'ontology'))
                ontology.add_user_defined_term(investigation_type)
            elif investigation_type == 'Other' and \
                    user_defined_investigation_type != 'New Type':
                investigation_type = user_defined_investigation_type

            raw_data_id = int(raw_data_id)
            _, base_path = get_mountpoint("uploads")[0]
            fp_rpt = join(base_path, str(study_id), add_prep_template)
            if not exists(fp_rpt):
                raise HTTPError(400, "This file doesn't exist: %s" % fp_rpt)

            try:
                # inserting prep templates
                PrepTemplate.create(load_template_to_dataframe(fp_rpt),
                                    RawData(raw_data_id), study,
                                    int(data_type_id),
                                    investigation_type=investigation_type)
            except (TypeError, QiitaDBColumnError, QiitaDBExecutionError,
                    QiitaDBDuplicateError, IOError, ValueError,
                    CParserError) as e:
                error_msg = ''.join(format_exception_only(e, exc_info()))
                msg = ('An error occurred parsing the prep template: '
                       '%s. %s' % (basename(fp_rpt), error_msg))
                self.display_template(study_id, msg, "danger",
                                      str(raw_data_id))
                return

            msg = "Your prep template was added"
            tab_to_display = str(raw_data_id)

        elif update_investigation_type:
            # updating the prep template investigation type

            pt = PrepTemplate(update_investigation_type)
            investigation_type = edit_investigation_type

            # figure out whether to add it as a user defined term or not
            if edit_investigation_type == 'Other' and \
                    edit_user_defined_investigation_type == 'New Type':
                investigation_type = edit_new_investigation_type

                # this is a new user defined investigation type so store it
                ontology = Ontology(convert_to_id('ENA', 'ontology'))
                ontology.add_user_defined_term(investigation_type)

            elif investigation_type == 'Other' and \
                    user_defined_investigation_type != 'New Type':
                investigation_type = edit_user_defined_investigation_type

            try:
                pt.investigation_type = investigation_type
            except QiitaDBColumnError as e:
                error_msg = ''.join(format_exception_only(e, exc_info()))
                msg = 'Invalid investigation type: %s' % error_msg
                self.display_template(study_id, msg, "danger",
                                      str(pt.raw_data))
                return

            msg = "The prep template has been updated!"
            tab_to_display = str(pt.raw_data)

        else:
            msg = ("Error, did you select a valid uploaded file or are "
                   "passing the correct parameters?")
            msg_level = 'danger'
            tab_to_display = ""

        self.display_template(study_id, msg, msg_level, tab_to_display)


class CreateStudyHandler(BaseHandler):
    @authenticated
    def get(self):
        creation_form = CreateStudyForm()

        # Get people from the study_person table to populate the PI and
        # lab_person fields
        choices = [('', '')]
        for study_person in StudyPerson.iter():
            person = "{}, {}".format(study_person.name,
                                     study_person.affiliation)
            choices.append((study_person.id, person))

        creation_form.lab_person.choices = choices
        creation_form.principal_investigator.choices = choices

        # TODO: set the choices attributes on the environmental_package field
        self.render('create_study.html', user=self.current_user,
                    creation_form=creation_form)

    @authenticated
    def post(self):
        # Get the form data from the request arguments
        form_data = CreateStudyForm()
        form_data.process(data=self.request.arguments)

        # Get information about new people that need to be added to the DB
        new_people_info = zip(self.get_arguments('new_people_names'),
                              self.get_arguments('new_people_emails'),
                              self.get_arguments('new_people_affiliations'),
                              self.get_arguments('new_people_phones'),
                              self.get_arguments('new_people_addresses'))

        # New people will be indexed with negative numbers, so we reverse
        # the list here
        new_people_info.reverse()

        index = int(form_data.data['principal_investigator'][0])
        if index < 0:
            # If the ID is less than 0, then this is a new person
            PI = StudyPerson.create(
                new_people_info[index][0],
                new_people_info[index][1],
                new_people_info[index][2],
                new_people_info[index][3] or None,
                new_people_info[index][4] or None).id
        else:
            PI = index

        if form_data.data['lab_person'][0]:
            index = int(form_data.data['lab_person'][0])
            if index < 0:
                # If the ID is less than 0, then this is a new person
                lab_person = StudyPerson.create(
                    new_people_info[index][0],
                    new_people_info[index][1],
                    new_people_info[index][2],
                    new_people_info[index][3] or None,
                    new_people_info[index][4] or None).id
            else:
                lab_person = index
        else:
            lab_person = None

        # create the study
        # TODO: Get the portal type from... somewhere
        # TODO: Time series types; right now it's True/False; from emily?
        # TODO: MIXS compliant?  Always true, right?
        info = {
            'timeseries_type_id': 1,
            'portal_type_id': 1,
            'lab_person_id': lab_person,
            'principal_investigator_id': PI,
            'metadata_complete': False,
            'mixs_compliant': True,
            'study_description': form_data.data['study_description'][0],
            'study_alias': form_data.data['study_alias'][0],
            'study_abstract': form_data.data['study_abstract'][0]}

        # TODO: Fix this EFO once ontology stuff from emily is added
        theStudy = Study.create(User(self.current_user),
                                form_data.data['study_title'][0],
                                efo=[1], info=info)

        if form_data.data['pubmed_id'][0]:
            theStudy.add_pmid(form_data.data['pubmed_id'][0])

        msg = 'Study "%s" successfully created' % (
            form_data.data['study_title'][0])

        self.render('index.html', message=msg, level='success',
                    user=self.current_user)


class StudyApprovalList(BaseHandler):
    @authenticated
    def get(self):
        user = User(self.current_user)
        if user.level != 'admin':
            raise HTTPError(403, 'User %s is not admin' % self.current_user)

        parsed_studies = []
        for sid in Study.get_by_status('awaiting_approval'):
            study = Study(sid)
            parsed_studies.append((study.id, study.title, study.owner))

        self.render('admin_approval.html', user=self.current_user,
                    study_info=parsed_studies)


class CreateStudyAJAX(BaseHandler):
    @authenticated
    def get(self):
        study_title = self.get_argument('study_title', None)
        if study_title is None:
            self.write('False')
            return

        self.write('False' if Study.exists(study_title) else 'True')


class ShareStudyAJAX(BaseHandler):
    def _get_shared_for_study(self, study, callback):
        shared_links = _get_shared_links_for_study(study)
        users = study.shared_with
        callback((users, shared_links))

    def _share(self, study, user, callback):
        user = User(user)
        callback(study.share(user))

    def _unshare(self, study, user, callback):
        user = User(user)
        callback(study.unshare(user))

    @authenticated
    @asynchronous
    @coroutine
    def get(self):
        study_id = int(self.get_argument('study_id'))
        study = Study(study_id)
        _check_owner(self.current_user, study)

        selected = self.get_argument('selected', None)
        deselected = self.get_argument('deselected', None)

        if selected is not None:
            yield Task(self._share, study, selected)
        if deselected is not None:
            yield Task(self._unshare, study, deselected)

        users, links = yield Task(self._get_shared_for_study, study)

        self.write(dumps({'users': users, 'links': links}))


class MetadataSummaryHandler(BaseHandler):
    @authenticated
    def get(self, arguments):
        study_id = int(self.get_argument('study_id'))

        # this block is tricky because you can either pass the sample or the
        # prep template and if none is passed then we will let an exception
        # be raised because template will not be declared for the logic below
        if self.get_argument('prep_template', None):
            template = PrepTemplate(int(self.get_argument('prep_template')))
        if self.get_argument('sample_template', None):
            template = None
            tid = int(self.get_argument('sample_template'))
            try:
                template = SampleTemplate(tid)
            except QiitaDBUnknownIDError:
                raise HTTPError(404, "SampleTemplate %d does not exist" % tid)

        study = Study(template.study_id)

        # check whether or not the user has access to the requested information
        if not study.has_access(User(self.current_user)):
            raise HTTPError(403, "You do not have access to access this "
                                 "information.")

        df = dataframe_from_template(template)
        stats = stats_from_df(df)

        self.render('metadata_summary.html', user=self.current_user,
                    study_title=study.title, stats=stats,
                    study_id=study_id)


class EBISubmitHandler(BaseHandler):
    def display_template(self, preprocessed_data_id, msg, msg_level):
        """Simple function to avoid duplication of code"""
        preprocessed_data_id = int(preprocessed_data_id)
        try:
            preprocessed_data = PreprocessedData(preprocessed_data_id)
        except QiitaDBUnknownIDError:
            raise HTTPError(404, "PreprocessedData %d does not exist!" %
                                 preprocessed_data_id)
        else:
            user = User(self.current_user)
            if user.level != 'admin':
                raise HTTPError(403, "No permissions of admin, "
                                     "get/EBISubmitHandler: %s!" % user.id)

        prep_template = PrepTemplate(preprocessed_data.prep_template)
        sample_template = SampleTemplate(preprocessed_data.study)
        study = Study(preprocessed_data.study)
        stats = [('Number of samples', len(prep_template)),
                 ('Number of metadata headers',
                  len(sample_template.metadata_headers()))]

        demux = [path for path, ftype in preprocessed_data.get_filepaths()
                 if ftype == 'preprocessed_demux']

        if not len(demux):
            msg = ("Study does not appear to have demultiplexed "
                   "sequences associated")
            msg_level = 'danger'
        elif len(demux) > 1:
            msg = ("Study appears to have multiple demultiplexed files!")
            msg_level = 'danger'
        elif msg == "":
            demux_file = demux[0]
            demux_file_stats = demux_stats(demux_file)
            stats.append(('Number of sequences', demux_file_stats.n))
            msg_level = 'success'

        self.render('ebi_submission.html', user=self.current_user,
                    study_title=study.title, stats=stats, message=msg,
                    study_id=study.id, level=msg_level,
                    preprocessed_data_id=preprocessed_data_id,
                    investigation_type=prep_template.investigation_type)

    @authenticated
    def get(self, preprocessed_data_id):
        self.display_template(preprocessed_data_id, "", "")

    @authenticated
    def post(self, preprocessed_data_id):
        # make sure user is admin and can therefore actually submit to EBI
        if User(self.current_user).level != 'admin':
            raise HTTPError(403, "User %s cannot submit to EBI!" %
                            self.current_user)
        submission_type = self.get_argument('submission_type')

        if submission_type not in ['ADD', 'MODIFY']:
            raise HTTPError(403, "User: %s, %s is not a recognized submission "
                            "type" % (self.current_user, submission_type))

        msg = ''
        msg_level = 'success'
        preprocessed_data = PreprocessedData(preprocessed_data_id)
        state = preprocessed_data.submitted_to_insdc_status()
        if state == 'submitting':
            msg = "Cannot resubmit! Current state is: %s" % state
            msg_level = 'danger'
        elif state == 'success' and submission_type == "ADD":
            msg = "Cannot resubmit! Current state is: %s, use MODIFY" % state
            msg_level = 'danger'
        else:
            channel = self.current_user
            job_id = submit(channel, submit_to_ebi, int(preprocessed_data_id),
                            submission_type)

            self.render('compute_wait.html', user=self.current_user,
                        job_id=job_id, title='EBI Submission',
                        completion_redirect='/compute_complete/%s' % job_id)
            return

        self.display_template(preprocessed_data_id, msg, msg_level)<|MERGE_RESOLUTION|>--- conflicted
+++ resolved
@@ -342,14 +342,9 @@
         add_prep_template = self.get_argument('add_prep_template', None)
         raw_data_id = self.get_argument('raw_data_id', None)
         data_type_id = self.get_argument('data_type_id', None)
-<<<<<<< HEAD
         make_public = self.get_argument('make_public', False)
         approve_study = self.get_argument('approve_study', False)
         request_approval = self.get_argument('request_approval', False)
-        investigation_type = self.get_argument('investigation_type', None)
-
-        if investigation_type == "":
-=======
         investigation_type = self.get_argument('investigation-type', None)
         user_defined_investigation_type = self.get_argument(
             'user-defined-investigation-type', None)
@@ -359,7 +354,6 @@
         # non selected is the equivalent to the user not specifying the info
         # thus we should make the investigation_type None
         if investigation_type == "" or investigation_type == "Non selected":
->>>>>>> 2892a85a
             investigation_type = None
 
         # to update investigation type
