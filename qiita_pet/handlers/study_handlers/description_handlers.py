# -----------------------------------------------------------------------------
# Copyright (c) 2014--, The Qiita Development Team.
#
# Distributed under the terms of the BSD 3-clause License.
#
# The full license is in the file LICENSE, distributed with this software.
# -----------------------------------------------------------------------------
from __future__ import division

import warnings

from os import remove
from os.path import exists, join, basename
from future.utils import viewvalues
from collections import defaultdict

from tornado.web import authenticated, HTTPError
from tornado.gen import coroutine, Task
from pandas.parser import CParserError

from qiita_core.qiita_settings import qiita_config
from qiita_db.study import Study
from qiita_db.data import RawData, PreprocessedData
from qiita_db.ontology import Ontology
from qiita_db.metadata_template import (PrepTemplate, SampleTemplate,
                                        load_template_to_dataframe)
from qiita_db.util import convert_to_id, get_mountpoint
from qiita_db.exceptions import (QiitaDBUnknownIDError, QiitaDBColumnError,
                                 QiitaDBExecutionError, QiitaDBDuplicateError,
                                 QiitaDBDuplicateHeaderError, QiitaDBError)
from qiita_pet.handlers.base_handlers import BaseHandler
from qiita_pet.handlers.util import check_access

html_error_message = "<b>An error occurred %s %s</b></br>%s"


def _approve(level):
    """Check if the study can be approved based on user level and configuration

    Parameters
    ----------
    level : str
        The level of the current user

    Returns
    -------
    bool
        Whether the study can be approved or not
    """
    return True if not qiita_config.require_approval else level == 'admin'


def _to_int(value):
    """Transforms `value` to an integer

    Parameters
    ----------
    value : str or int
        The value to transform

    Returns
    -------
    int
        `value` as an integer

    Raises
    ------
    HTTPError
        If `value` cannot be transformed to an integer
    """
    try:
        res = int(value)
    except ValueError:
        raise HTTPError(500, "%s cannot be converted to an integer" % value)
    return res


class StudyDescriptionHandler(BaseHandler):

    def _get_study_and_check_access(self, study_id):
        """Checks if the current user has access to the study

        First tries to instantiate the study object. Then it checks if the
        current user has access to such study.

        Parameters
        ----------
        study_id : str or int
            The current study

        Returns
        -------
        The study object and the current user object

        Raises
        ------
        HTTPError
            If study_id does not correspond to any study in the system
        """
        user = self.current_user

        try:
            study = Study(_to_int(study_id))
        except (QiitaDBUnknownIDError, HTTPError):
            # Study not in database so fail nicely
            raise HTTPError(404, "Study %s does not exist" % study_id)
        else:
            check_access(user, study, raise_error=True)

        return study, user

    def _process_investigation_type(self, inv_type, user_def_type, new_type):
        """Return the investigation_type and add it to the ontology if needed

        Parameters
        ----------
        inv_type : str
            The investigation type
        user_def_type : str
            The user-defined investigation type
        new_type : str
            The new user-defined investigation_type

        Returns
        -------
        str
            The investigation type chosen by the user
        """
        if inv_type == 'None Selected':
            inv_type = None
        elif inv_type == 'Other' and user_def_type == 'New Type':
            # This is a nre user defined investigation type so store it
            inv_type = new_type
            ontology = Ontology(convert_to_id('ENA', 'ontology'))
            ontology.add_user_defined_term(inv_type)
        elif inv_type == 'Other' and user_def_type != 'New Type':
            inv_type = user_def_type
        return inv_type

    def process_sample_template(self, study, user, callback):
        """Process a sample template from the POST method

        Parameters
        ----------
        study : Study
            The current study object
        user : User
            The current user object
        callback : function
            The callback function to call with the results once the processing
            is done

        Raises
        ------
        HTTPError
            If the sample template file does not exists
        """
        # If we are on this function, the argument "sample_template" must
        # defined. If not, let tornado raise its error
        sample_template = self.get_argument('sample_template')

        # Define here the message and message level in case of success
        msg = "The sample template '%s' has been added" % sample_template
        msg_level = "success"
        # Get the uploads folder
        _, base_fp = get_mountpoint("uploads")[0]
        # Get the path of the sample template in the uploads folder
        fp_rsp = join(base_fp, str(study.id), sample_template)

        if not exists(fp_rsp):
            # The file does not exist, fail nicely
            raise HTTPError(404, "This file doesn't exist: %s" % fp_rsp)

        try:
            with warnings.catch_warnings(record=True) as warns:
                # deleting previous uploads and inserting new one
                self.remove_add_study_template(study.raw_data, study.id,
                                               fp_rsp)

                # join all the warning messages into one. Note that this info
                # will be ignored if an exception is raised
                if warns:
                    msg = '; '.join([str(w.message) for w in warns])
                    msg_level = 'warning'

        except (TypeError, QiitaDBColumnError, QiitaDBExecutionError,
                QiitaDBDuplicateError, IOError, ValueError, KeyError,
                CParserError, QiitaDBDuplicateHeaderError) as e:
            # Some error occurred while processing the sample template
            # Show the error to the user so he can fix the template
            msg = html_error_message % ('parsing the sample template:',
                                        basename(fp_rsp), str(e))
            msg_level = "danger"

        callback((msg, msg_level, 'sample_template_tab', None, None))

<<<<<<< HEAD
    def update_sample_template(self, study, user, callback):
        """Update a sample template from the POST method
=======
    def add_to_sample_template(self, study, user, callback):
        """Process a sample template from the POST method
>>>>>>> 7316ae4d

        Parameters
        ----------
        study : Study
            The current study object
        user : User
            The current user object
        callback : function
            The callback function to call with the results once the processing
            is done

        Raises
        ------
        HTTPError
            If the sample template file does not exists
        """
        # If we are on this function, the argument "sample_template" must
        # defined. If not, let tornado raise its error
        sample_template = self.get_argument('sample_template')

        # Define here the message and message level in case of success
<<<<<<< HEAD
        msg = "The sample template '%s' has been updated" % sample_template
=======
        msg = ("The samples in sample template '%s' have been "
               "added" % sample_template)
>>>>>>> 7316ae4d
        msg_level = "success"
        # Get the uploads folder
        _, base_fp = get_mountpoint("uploads")[0]
        # Get the path of the sample template in the uploads folder
        fp_rsp = join(base_fp, str(study.id), sample_template)

        if not exists(fp_rsp):
<<<<<<< HEAD
            # The file does not exists, fail nicely
            raise HTTPError(400, "This file doesn't exist: %s" % fp_rsp)

        try:
            with warnings.catch_warnings(record=True) as warns:
                # deleting previous uploads and inserting new one
                st = SampleTemplate(study.id)
                st.update(load_template_to_dataframe(fp_rsp))
=======
            # The file does not exist, fail nicely
            raise HTTPError(404, "This file doesn't exist: %s" % fp_rsp)

        try:
            with warnings.catch_warnings(record=True) as warns:
                # extending previous sample template given
                self._extend_sample_template(study.sample_template, fp_rsp)
>>>>>>> 7316ae4d

                # join all the warning messages into one. Note that this info
                # will be ignored if an exception is raised
                if warns:
                    msg = '; '.join([str(w.message) for w in warns])
                    msg_level = 'warning'

        except (TypeError, QiitaDBColumnError, QiitaDBExecutionError,
                QiitaDBDuplicateError, IOError, ValueError, KeyError,
<<<<<<< HEAD
                CParserError, QiitaDBDuplicateHeaderError, QiitaDBError) as e:
            # Some error occurred while processing the sample template
            # Show the error to the user so he can fix the template
            msg = html_error_message % ('updating the sample template:',
=======
                CParserError, QiitaDBDuplicateHeaderError) as e:
            # Some error occurred while processing the sample template
            # Show the error to the user so he can fix the template
            msg = html_error_message % ('extending the sample template:',
>>>>>>> 7316ae4d
                                        basename(fp_rsp), str(e))
            msg_level = "danger"

        callback((msg, msg_level, 'sample_template_tab', None, None))

    def create_raw_data(self, study, user, callback):
        """Adds a (new) raw data to the study

        Parameters
        ----------
        study : Study
            The current study object
        user : User
            The current user object
        callback : function
            The callback function to call with the results once the processing
            is done
        """
        msg = "Raw data successfully added"
        msg_level = "success"

        # Get the arguments needed to create a raw data object
        filetype = self.get_argument('filetype', None)
        previous_raw_data = self.get_argument('previous_raw_data', None)

        if filetype and previous_raw_data:
            # The user selected a filetype and an existing raw data
            msg = ("You can not specify both a new raw data and a previously "
                   "used one")
            msg_level = "danger"
        elif filetype:
            # We are creating a new raw data object
            try:
                rd_id = RawData.create(filetype, [study]).id
            except (TypeError, QiitaDBColumnError, QiitaDBExecutionError,
                    QiitaDBDuplicateError, IOError, ValueError, KeyError,
                    CParserError) as e:
                msg = html_error_message % (
                    "creating a new raw data object for study:",
                    str(study.id), str(e))
                msg_level = "danger"
        elif previous_raw_data:
            previous_raw_data = previous_raw_data.split(',')
            raw_data = [RawData(rd) for rd in previous_raw_data]
            study.add_raw_data(raw_data)
            rd_id = raw_data[0].id
        else:
            # The user did not provide a filetype neither an existing raw data
            # If using the interface, we should never reach this if, but
            # better be safe than sorry
            msg = ("You should choose a filetype for a new raw data or "
                   "choose a raw data previously used")
            msg_level = "danger"
            rd_id = None

        callback((msg, msg_level, 'raw_data_tab', rd_id, None))

    def add_prep_template(self, study, user, callback):
        """Adds a prep template to the system

        Parameters
        ----------
        study : Study
            The current study object
        user : User
            The current user object
        callback : function
            The callback function to call with the results once the processing
            is done
        """
        msg = "Your prep template was added"
        msg_level = "success"

        # If we are on this function, the arguments "raw_data_id",
        # "prep_template" and "data_type_id" must be defined. If not,
        # let tornado raise its error
        raw_data_id = self.get_argument('raw_data_id')
        prep_template = self.get_argument('prep_template')
        data_type_id = self.get_argument('data_type_id')

        # These parameters are optional
        investigation_type = self.get_argument('investigation-type', None)
        user_defined_investigation_type = self.get_argument(
            'user-defined-investigation-type', None)
        new_investigation_type = self.get_argument('new-investigation-type',
                                                   None)

        investigation_type = self._process_investigation_type(
            investigation_type, user_defined_investigation_type,
            new_investigation_type)

        # Make sure that the id is an integer
        raw_data_id = _to_int(raw_data_id)
        # Get the upload base directory
        _, base_path = get_mountpoint("uploads")[0]
        # Get the path to the prep template
        fp_rpt = join(base_path, str(study.id), prep_template)
        if not exists(fp_rpt):
            # The file does not exists, fail nicely
            raise HTTPError(400, "This file doesn't exist: %s" % fp_rpt)

        try:
            with warnings.catch_warnings(record=True) as warns:
                # force all warnings to always be triggered
                warnings.simplefilter("always")

                # deleting previous uploads and inserting new one
                pt_id = self.remove_add_prep_template(fp_rpt, raw_data_id,
                                                      study, data_type_id,
                                                      investigation_type)

                # join all the warning messages into one. Note that this info
                # will be ignored if an exception is raised
                if warns:
                    msg = '; '.join([str(w.message) for w in warns])
                    msg_level = 'warning'
        except (TypeError, QiitaDBColumnError, QiitaDBExecutionError,
                QiitaDBDuplicateError, IOError, ValueError,
                CParserError) as e:
            pt_id = None
            # Some error occurred while processing the prep template
            # Show the error to the user so he can fix the template
            msg = html_error_message % ("parsing the prep template: ",
                                        basename(fp_rpt), str(e))
            msg_level = "danger"

        callback((msg, msg_level, 'raw_data_tab', raw_data_id, pt_id))

    def make_public(self, study, user, callback):
        """Makes the current study public

        Parameters
        ----------
        study : Study
            The current study object
        user : User
            The current user object
        callback : function
            The callback function to call with the results once the processing
            is done
        """
        study.status = 'public'
        msg = "Study set to public"
        msg_level = "success"
        callback((msg, msg_level, "study_information_tab", None, None))

    def approve_study(self, study, user, callback):
        """Approves the current study if and only if the current user is admin

        Parameters
        ----------
        study : Study
            The current study object
        user : User
            The current user object
        callback : function
            The callback function to call with the results once the processing
            is done
        """
        if _approve(user.level):
            study.status = 'private'
            msg = "Study approved"
            msg_level = "success"
        else:
            msg = ("The current user does not have permission to approve "
                   "the study")
            msg_level = "danger"
        callback((msg, msg_level, "study_information_tab", None, None))

    def request_approval(self, study, user, callback):
        """Changes the status of the current study to "awaiting_approval"

        Parameters
        ----------
        study : Study
            The current study object
        user : User
            The current user object
        callback : function
            The callback function to call with the results once the processing
            is done
        """
        study.status = 'awaiting_approval'
        msg = "Study sent to admin for approval"
        msg_level = "success"
        callback((msg, msg_level, "study_information_tab", None, None))

    def make_sandbox(self, study, user, callback):
        """Reverts the current study to the 'sandbox' status

        Parameters
        ----------
        study : Study
            The current study object
        user : User
            The current user object
        callback : function
            The callback function to call with the results once the processing
            is done
        """
        study.status = 'sandbox'
        msg = "Study reverted to sandbox"
        msg_level = "success"
        callback((msg, msg_level, "study_information_tab", None, None))

    def update_investigation_type(self, study, user, callback):
        """Updates the investigation type of a prep template

        Parameters
        ----------
        study : Study
            The current study object
        user : User
            The current user object
        callback : function
            The callback function to call with the results once the processing
            is done
        """
        msg = "investigation type successfully updated"
        msg_level = "success"

        ppd_id = int(self.get_argument('ppd_id'))

        prep_id = self.get_argument('prep_id')
        edit_investigation_type = self.get_argument('edit-investigation-type',
                                                    None)
        edit_user_defined_investigation_type = self.get_argument(
            'edit-user-defined-investigation-type', None)
        edit_new_investigation_type = self.get_argument(
            'edit-new-investigation-type', None)

        pt = PrepTemplate(prep_id)
        rd_id = pt.raw_data

        investigation_type = self._process_investigation_type(
            edit_investigation_type, edit_user_defined_investigation_type,
            edit_new_investigation_type)

        try:
            pt.investigation_type = investigation_type
        except QiitaDBColumnError as e:
            msg = html_error_message % (", invalid investigation type: ",
                                        investigation_type, str(e))
            msg_level = "danger"

        if ppd_id == 0:
            top_tab = "raw_data_tab"
            sub_tab = rd_id
            prep_tab = prep_id
        else:
            top_tab = "preprocessed_data_tab"
            sub_tab = ppd_id
            prep_tab = None

        callback((msg, msg_level, top_tab, sub_tab, prep_tab))

    def unspecified_action(self, study, user, callback):
        """If the action is not recognized, we return an error message

        Parameters
        ----------
        study : Study
            The current study object
        user : User
            The current user object
        callback : function
            The callback function to call with the results once the processing
            is done
        """
        msg = ("Error, did you select a valid uploaded file or are passing "
               "the correct parameters?")
        msg_level = 'danger'
        callback((msg, msg_level, 'study_information_tab', None, None))

    def get_raw_data(self, rdis, callback):
        """Get all raw data objects from a list of raw_data_ids"""
        callback([RawData(rdi) for rdi in rdis])

    def get_prep_templates(self, raw_data, callback):
        """Get all prep templates for a list of raw data objects"""
        d = {}
        for rd in raw_data:
            # We neeed this so PrepTemplate(p) doesn't fail if that raw
            # doesn't exist but raw data has the row: #554
            prep_templates = sorted(rd.prep_templates)
            d[rd.id] = [PrepTemplate(p) for p in prep_templates
                        if PrepTemplate.exists(p)]
        callback(d)

    def remove_add_study_template(self, raw_data, study_id, fp_rsp):
        """Replace prep templates, raw data, and sample template with a new one
        """
        for rd in raw_data():
            rd = RawData(rd)
            for pt in rd.prep_templates:
                if PrepTemplate.exists(pt):
                    PrepTemplate.delete(pt)
        if SampleTemplate.exists(study_id):
            SampleTemplate.delete(study_id)

        SampleTemplate.create(load_template_to_dataframe(fp_rsp),
                              Study(study_id))
        remove(fp_rsp)

    def remove_add_prep_template(self, fp_rpt, raw_data_id, study,
                                 data_type_id, investigation_type):
        """add prep templates"""
        pt_id = PrepTemplate.create(load_template_to_dataframe(fp_rpt),
                                    RawData(raw_data_id), study,
                                    _to_int(data_type_id),
                                    investigation_type=investigation_type).id
        remove(fp_rpt)
        return pt_id

    def _extend_sample_template(self, st_id, fp_rpt):
        SampleTemplate(st_id).extend(load_template_to_dataframe(fp_rpt))

    @coroutine
    def display_template(self, study, user, msg, msg_level, top_tab=None,
                         sub_tab=None, prep_tab=None):
        """Simple function to avoid duplication of code"""
        # getting the RawData and its prep templates
        available_raw_data = yield Task(self.get_raw_data, study.raw_data())
        available_prep_templates = yield Task(self.get_prep_templates,
                                              available_raw_data)

        # set variable holding if we have files attached to all raw data or not
        raw_files = True if available_raw_data else False
        for r in available_raw_data:
            if not r.get_filepaths():
                raw_files = False

        # set variable holding if we have all prep templates or not
        if available_prep_templates:
            def _test(item):
                return not item
            prep_templates = all(
                [_test(val) for val in viewvalues(available_prep_templates)])
        else:
            prep_templates = False

        study_status = study.status
        user_level = user.level
        sample_template_exists = SampleTemplate.exists(study.id)

        # The general information of the study can be changed if the study is
        # not public or if the user is an admin, in which case they can always
        # modify the information of the study
        show_edit_btn = study_status != 'public' or user_level == 'admin'

        # Files can be added to a study only if the study is sandboxed
        # or if the user is the admin
        show_upload_btn = study_status == 'sandbox' or user_level == 'admin'

        # The request approval, approve study and make public buttons are
        # mutually exclusive. Only one of them will be shown, depending on the
        # current status of the study
        btn_to_show = None
        if (study_status == 'sandbox' and
                qiita_config.require_approval and sample_template_exists and
                raw_files and prep_templates):
            # The request approval button only appears if the study is
            # sandboxed, the qiita_config specifies that the approval should
            # be requested and the sample template, raw files and prep
            # prep templates have been added to the study
            btn_to_show = 'request_approval'
        elif (user_level == 'admin' and
                study_status == 'awaiting_approval' and
                qiita_config.require_approval):
            # The approve study button only appears if the user is an admin,
            # the study is waiting approval and the qiita config requires
            # study approval
            btn_to_show = 'approve_study'
        elif study_status == 'private':
            # The make public button only appers if the study is private
            btn_to_show = 'make_public'

        # The revert to sandbox button only appears if the study is not
        # sandboxed or public
        show_revert_btn = study_status not in {'sandbox', 'public'}

        self.render('study_description.html',
                    message=msg,
                    level=msg_level,
                    study=study,
                    study_title=study.title,
                    study_alias=study.info['study_alias'],
                    show_edit_btn=show_edit_btn,
                    show_upload_btn=show_upload_btn,
                    show_revert_btn=show_revert_btn,
                    btn_to_show=btn_to_show,
                    show_data_tabs=sample_template_exists,
                    top_tab=top_tab,
                    sub_tab=sub_tab,
                    prep_tab=prep_tab)

    def delete_raw_data(self, study, user, callback):
        """Delete the selected raw data

        Parameters
        ----------
        study : Study
            The current study object
        user : User
            The current user object
        callback : function
            The callback function to call with the results once the processing
            is done
        """
        raw_data_id = int(self.get_argument('raw_data_id'))

        try:
            RawData.delete(raw_data_id, study.id)
            msg = ("Raw data %d has been deleted from study: "
                   "<b><i>%s</i></b>" % (raw_data_id, study.title))
            msg_level = "success"
            tab = 'study_information_tab'
            tab_id = None
        except Exception as e:
            msg = "Couldn't remove %d raw data: %s" % (raw_data_id, str(e))
            msg_level = "danger"
            tab = 'raw_data_tab'
            tab_id = raw_data_id

        callback((msg, msg_level, tab, tab_id, None))

    def delete_prep_template(self, study, user, callback):
        """Delete the selected prep template

        Parameters
        ----------
        study : Study
            The current study object
        user : User
            The current user object
        callback : function
            The callback function to call with the results once the processing
            is done
        """
        prep_template_id = int(self.get_argument('prep_template_id'))
        prep_id = PrepTemplate(prep_template_id).raw_data

        try:
            PrepTemplate.delete(prep_template_id)
            msg = ("Prep template %d has been deleted" % prep_template_id)
            msg_level = "success"
            prep_id = None
        except Exception as e:
            msg = ("Couldn't remove prep template: %s" % str(e))
            msg_level = "danger"

        callback((msg, msg_level, 'raw_data_tab', prep_id, None))

    @authenticated
    def get(self, study_id):
        study, user = self._get_study_and_check_access(study_id)

        top_tab = self.get_argument('top_tab', 'study_information_tab')
        sub_tab = self.get_argument('sub_tab', None)
        prep_tab = self.get_argument('prep_tab', None)

        self.display_template(study, user, "", 'info', top_tab=top_tab,
                              sub_tab=sub_tab, prep_tab=prep_tab)

    @authenticated
    @coroutine
    def post(self, study_id):
        study, user = self._get_study_and_check_access(study_id)

        # Define a dictionary with all the supported actions
        actions = defaultdict(
            lambda: self.unspecified_action,
            process_sample_template=self.process_sample_template,
<<<<<<< HEAD
            update_sample_template=self.update_sample_template,
=======
            extend_sample_template=self.add_to_sample_template,
>>>>>>> 7316ae4d
            create_raw_data=self.create_raw_data,
            add_prep_template=self.add_prep_template,
            make_public=self.make_public,
            approve_study=self.approve_study,
            request_approval=self.request_approval,
            make_sandbox=self.make_sandbox,
            update_investigation_type=self.update_investigation_type,
            delete_raw_data=self.delete_raw_data,
            delete_prep_template=self.delete_prep_template)

        # Get the action that we need to perform
        action = self.get_argument("action", None)
        action_f = actions[action]

        msg, msg_level, top_tab, sub_tab, prep_tab = yield Task(action_f,
                                                                study, user)

        # Display the function
        self.display_template(study, user, msg, msg_level, top_tab, sub_tab,
                              prep_tab)


class PreprocessingSummaryHandler(BaseHandler):
    def _get_template_variables(self, preprocessed_data_id, callback):
        """Generates all the variables needed to render the template

        Parameters
        ----------
        preprocessed_data_id : int
            The preprocessed data identifier
        callback : function
            The callback function to call with the results once the processing
            is done

        Raises
        ------
        HTTPError
            If the preprocessed data does not have a log file
        """
        # Get the objects and check user privileges
        ppd = PreprocessedData(preprocessed_data_id)
        study = Study(ppd.study)
        check_access(self.current_user, study, raise_error=True)

        # Get the return address
        back_button_path = self.get_argument(
            'back_button_path',
            '/study/description/%d?top_tab=preprocessed_data_tab&sub_tab=%s'
            % (study.id, preprocessed_data_id))

        # Get all the filepaths attached to the preprocessed data
        files_tuples = ppd.get_filepaths()

        # Group the files by filepath type
        files = defaultdict(list)
        for _, fp, fpt in files_tuples:
            files[fpt].append(fp)

        try:
            log_path = files['log'][0]
        except KeyError:
            raise HTTPError(500, "Log file not found in preprocessed data %s"
                                 % preprocessed_data_id)

        with open(log_path, 'U') as f:
            contents = f.read()
            contents = contents.replace('\n', '<br/>')
            contents = contents.replace('\t', '&nbsp;&nbsp;&nbsp;&nbsp;')

        title = 'Preprocessed Data: %d' % preprocessed_data_id

        callback((title, contents, back_button_path))

    @authenticated
    @coroutine
    def get(self, preprocessed_data_id):
        ppd_id = _to_int(preprocessed_data_id)

        title, contents, back_button_path = yield Task(
            self._get_template_variables, ppd_id)

        self.render('text_file.html', title=title, contents=contents,
                    back_button_path=back_button_path)<|MERGE_RESOLUTION|>--- conflicted
+++ resolved
@@ -194,13 +194,8 @@
 
         callback((msg, msg_level, 'sample_template_tab', None, None))
 
-<<<<<<< HEAD
     def update_sample_template(self, study, user, callback):
         """Update a sample template from the POST method
-=======
-    def add_to_sample_template(self, study, user, callback):
-        """Process a sample template from the POST method
->>>>>>> 7316ae4d
 
         Parameters
         ----------
@@ -222,12 +217,7 @@
         sample_template = self.get_argument('sample_template')
 
         # Define here the message and message level in case of success
-<<<<<<< HEAD
         msg = "The sample template '%s' has been updated" % sample_template
-=======
-        msg = ("The samples in sample template '%s' have been "
-               "added" % sample_template)
->>>>>>> 7316ae4d
         msg_level = "success"
         # Get the uploads folder
         _, base_fp = get_mountpoint("uploads")[0]
@@ -235,24 +225,13 @@
         fp_rsp = join(base_fp, str(study.id), sample_template)
 
         if not exists(fp_rsp):
-<<<<<<< HEAD
             # The file does not exists, fail nicely
             raise HTTPError(400, "This file doesn't exist: %s" % fp_rsp)
-
         try:
             with warnings.catch_warnings(record=True) as warns:
                 # deleting previous uploads and inserting new one
                 st = SampleTemplate(study.id)
                 st.update(load_template_to_dataframe(fp_rsp))
-=======
-            # The file does not exist, fail nicely
-            raise HTTPError(404, "This file doesn't exist: %s" % fp_rsp)
-
-        try:
-            with warnings.catch_warnings(record=True) as warns:
-                # extending previous sample template given
-                self._extend_sample_template(study.sample_template, fp_rsp)
->>>>>>> 7316ae4d
 
                 # join all the warning messages into one. Note that this info
                 # will be ignored if an exception is raised
@@ -262,17 +241,66 @@
 
         except (TypeError, QiitaDBColumnError, QiitaDBExecutionError,
                 QiitaDBDuplicateError, IOError, ValueError, KeyError,
-<<<<<<< HEAD
                 CParserError, QiitaDBDuplicateHeaderError, QiitaDBError) as e:
             # Some error occurred while processing the sample template
             # Show the error to the user so he can fix the template
             msg = html_error_message % ('updating the sample template:',
-=======
+                                        basename(fp_rsp), str(e))
+            msg_level = "danger"
+        callback((msg, msg_level, 'sample_template_tab', None, None))
+
+    def add_to_sample_template(self, study, user, callback):
+        """Process a sample template from the POST method
+
+        Parameters
+        ----------
+        study : Study
+            The current study object
+        user : User
+            The current user object
+        callback : function
+            The callback function to call with the results once the processing
+            is done
+
+        Raises
+        ------
+        HTTPError
+            If the sample template file does not exists
+        """
+        # If we are on this function, the argument "sample_template" must
+        # defined. If not, let tornado raise its error
+        sample_template = self.get_argument('sample_template')
+
+        # Define here the message and message level in case of success
+        msg = ("The samples in sample template '%s' have been "
+               "added" % sample_template)
+        msg_level = "success"
+        # Get the uploads folder
+        _, base_fp = get_mountpoint("uploads")[0]
+        # Get the path of the sample template in the uploads folder
+        fp_rsp = join(base_fp, str(study.id), sample_template)
+
+        if not exists(fp_rsp):
+            # The file does not exist, fail nicely
+            raise HTTPError(404, "This file doesn't exist: %s" % fp_rsp)
+
+        try:
+            with warnings.catch_warnings(record=True) as warns:
+                # extending previous sample template given
+                self._extend_sample_template(study.sample_template, fp_rsp)
+
+                # join all the warning messages into one. Note that this info
+                # will be ignored if an exception is raised
+                if warns:
+                    msg = '; '.join([str(w.message) for w in warns])
+                    msg_level = 'warning'
+
+        except (TypeError, QiitaDBColumnError, QiitaDBExecutionError,
+                QiitaDBDuplicateError, IOError, ValueError, KeyError,
                 CParserError, QiitaDBDuplicateHeaderError) as e:
             # Some error occurred while processing the sample template
             # Show the error to the user so he can fix the template
             msg = html_error_message % ('extending the sample template:',
->>>>>>> 7316ae4d
                                         basename(fp_rsp), str(e))
             msg_level = "danger"
 
@@ -746,11 +774,8 @@
         actions = defaultdict(
             lambda: self.unspecified_action,
             process_sample_template=self.process_sample_template,
-<<<<<<< HEAD
             update_sample_template=self.update_sample_template,
-=======
             extend_sample_template=self.add_to_sample_template,
->>>>>>> 7316ae4d
             create_raw_data=self.create_raw_data,
             add_prep_template=self.add_prep_template,
             make_public=self.make_public,
