# -----------------------------------------------------------------------------
# Copyright (c) 2014--, The Qiita Development Team.
#
# Distributed under the terms of the BSD 3-clause License.
#
# The full license is in the file LICENSE, distributed with this software.
# -----------------------------------------------------------------------------

# This is the only folder in qiita_pet that should import outside qiita_pet
# The idea is that this proxies the call and response dicts we expect from the
# Qiita API once we build it. This will be removed and replaced with API calls
# when the API is complete.
__version__ = "0.2.0-dev"
from .sample_template import (
    sample_template_post_req, sample_template_put_req,
    sample_template_summary_get_req, sample_template_delete_req,
    sample_template_filepaths_get_req, sample_template_get_req,
    sample_template_meta_cats_get_req, sample_template_samples_get_req,
    sample_template_category_get_req)
from .prep_template import (
    prep_template_summary_get_req, prep_template_post_req,
    prep_template_put_req, prep_template_delete_req, prep_template_get_req,
    prep_template_graph_get_req, prep_template_filepaths_get_req,
    ena_ontology_get_req, prep_template_samples_get_req)
from .studies import (
    data_types_get_req, study_get_req, study_prep_get_req, study_delete_req)
<<<<<<< HEAD
from .artifact import (artifact_graph_get_req, artifact_types_get_req,
                       artifact_post_req)
=======
from .artifact import (artifact_graph_get_req, artifact_get_req,
                       artifact_status_put_req, artifact_delete_req)
>>>>>>> a5889a73

__all__ = ['prep_template_summary_get_req', 'sample_template_post_req',
           'sample_template_put_req', 'data_types_get_req',
           'study_get_req', 'sample_template_summary_get_req',
           'sample_template_delete_req', 'sample_template_filepaths_get_req',
           'prep_template_summary_get_req', 'prep_template_post_req',
           'prep_template_put_req', 'prep_template_delete_req',
           'prep_template_graph_get_req', 'prep_template_filepaths_get_req',
           'artifact_get_req', 'artifact_status_put_req',
           'artifact_delete_req', 'prep_template_get_req', 'study_delete_req',
           'study_prep_get_req', 'sample_template_get_req',
           'artifact_graph_get_req', 'artifact_types_get_req',
           'artifact_post_req', 'ena_ontology_get_req',
           'sample_template_meta_cats_get_req',
           'sample_template_samples_get_req', 'prep_template_samples_get_req',
           'sample_template_category_get_req']<|MERGE_RESOLUTION|>--- conflicted
+++ resolved
@@ -24,13 +24,10 @@
     ena_ontology_get_req, prep_template_samples_get_req)
 from .studies import (
     data_types_get_req, study_get_req, study_prep_get_req, study_delete_req)
-<<<<<<< HEAD
+
 from .artifact import (artifact_graph_get_req, artifact_types_get_req,
-                       artifact_post_req)
-=======
-from .artifact import (artifact_graph_get_req, artifact_get_req,
+                       artifact_post_req, artifact_get_req,
                        artifact_status_put_req, artifact_delete_req)
->>>>>>> a5889a73
 
 __all__ = ['prep_template_summary_get_req', 'sample_template_post_req',
            'sample_template_put_req', 'data_types_get_req',
