--- conflicted
+++ resolved
@@ -81,11 +81,8 @@
         'affiliation': lab_person.affiliation}
 
     samples = study.sample_template
-<<<<<<< HEAD
-    study_info['num_samples'] = 0 if samples is None else len(samples)
-=======
     study_info['num_samples'] = 0 if samples is None else len(list(samples))
->>>>>>> c62daae8
+
     return {'status': 'success',
             'message': '',
             'info': study_info
