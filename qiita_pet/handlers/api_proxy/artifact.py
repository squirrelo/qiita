# -----------------------------------------------------------------------------
# Copyright (c) 2014--, The Qiita Development Team.
#
# Distributed under the terms of the BSD 3-clause License.
#
# The full license is in the file LICENSE, distributed with this software.
# -----------------------------------------------------------------------------
from os.path import join

from qiita_core.util import execute_as_transaction
from qiita_core.qiita_settings import qiita_config
from qiita_pet.handlers.api_proxy.util import check_access, check_fp
from qiita_db.artifact import Artifact
from qiita_db.user import User
<<<<<<< HEAD
from qiita_db.exceptions import (QiitaDBOperationNotPermittedError,
                                 QiitaDBArtifactDeletionError)
from qiita_db.metadata_template.prep_template import PrepTemplate
from qiita_db.util import get_mountpoint


@execute_as_transaction
def artifact_post_req(user_id, filepaths, artifact_type, name,
                      prep_template_id):
    """Creates the initial artifact for the prep template

    Parameters
    ----------
    user_id : str
        User adding the atrifact
    filepaths : dict of {str: [str, ...], ...}
        List of files to attach to the artifact, keyed to the file type
    }
    artifact_type : str
        The type of the artifact
    name : str
        Name to give the artifact
    prep_template_id : int or str castable to int
        Prep template to attach the artifact to

    Returns
    -------
    dict of objects
        A dictionary containing the new artifact ID
        {'status': status,
         'message': message,
         'artifact': id}
    """
    prep = PrepTemplate(int(prep_template_id))
    access_error = check_access(prep.study_id, user_id)
    if access_error:
        return access_error
    study_id = PrepTemplate.study_id
    uploads_path = get_mountpoint('uploads')[0][1]
    cleaned_filepaths = []
    for ftype in filepaths:
        # Check if filepath being passed exists for study
        for fp in filepaths[ftype]:
            full_fp = join(uploads_path, fp)
            exists = check_fp(study_id, full_fp)
            if exists['status'] != 'success':
                return {'status': 'error',
                        'message': 'File does not exist: %s' % fp}
            cleaned_filepaths.append((full_fp, ftype))

    artifact = Artifact.create(cleaned_filepaths, artifact_type, name=name,
                               prep_template=prep)
    return {'status': 'success',
            'message': '',
            'artifact': artifact.id}


def artifact_types_get_req():
    """Gets artifact types and descriptions available

    Returns
    -------
    dict of objects
        {'status': status,
         'message': message,
         'types': [[str, str], ...]}
        types holds type and description of the artifact type, in the form
        [[artifact_type, description], ...]
    """
    return {'status': 'success',
            'message': '',
            'types': Artifact.types()}
=======
from qiita_db.util import get_visibilities
from qiita_db.exceptions import QiitaDBArtifactDeletionError
from qiita_core.qiita_settings import qiita_config
from qiita_pet.handlers.api_proxy.util import check_access
>>>>>>> 3b9290e0


def artifact_graph_get_req(artifact_id, direction, user_id):
    """Creates graphs of ancestor or descendant artifacts from given one

    Parameters
    ----------
    artifact_id : int
        Artifact ID to get graph for
    direction : {'ancestors', 'descendants'}
        What direction to get the graph in

    Returns
    -------
    dict of lists of tuples
        A dictionary containing the edge list representation of the graph,
        and the node labels. Formatted as:
        {'status': status,
         'message': message,
         'edge_list': [(0, 1), (0, 2)...],
         'node_labels': [(0, 'label0'), (1, 'label1'), ...]}

    Notes
    -----
    Nodes are identified by the corresponding Artifact ID.
    """
    access_error = check_access(Artifact(artifact_id).study.id, user_id)
    if access_error:
        return access_error

    if direction == 'descendants':
        G = Artifact(int(artifact_id)).descendants
    elif direction == 'ancestors':
        G = Artifact(int(artifact_id)).ancestors
    else:
        return {
            'status': 'error',
            'message': 'Unknown directon %s' % direction
        }

    node_labels = [(n.id, ' - '.join([n.name, n.artifact_type]))
                   for n in G.nodes()]
    return {'edge_list': [(n.id, m.id) for n, m in G.edges()],
            'node_labels': node_labels,
            'status': 'success',
            'message': ''}


def artifact_get_req(artifact_id, user_id):
    """Get information about the artifact

    Parameters
    ----------
    artifact_id : int
        Artifact being acted on
    user_id : str
        The user requesting the action

    Returns
    -------
    dict
        information about the artifact
    """
    pd = Artifact(int(artifact_id))
    access_error = check_access(pd.study.id, user_id)
    if access_error:
        return access_error

    can_submit_to_ebi = pd.can_be_submitted_to_ebi
    ebi_run_accessions = pd.ebi_run_accessions if can_submit_to_ebi else None

    can_submit_to_vamps = pd.can_be_submitted_to_vamps
    is_submitted_to_vamps = pd.is_submitted_to_vamps if can_submit_to_vamps \
        else False

    return {
        'timestamp': pd.timestamp,
        'processing_parameters': pd.processing_parameters,
        'visibility': pd.visibility,
        'artifact_type': pd.artifact_type,
        'data_type': pd.data_type,
        'can_be_submitted_to_ebi': can_submit_to_ebi,
        'can_be_submitted_to_vamps': can_submit_to_vamps,
        'is_submitted_to_vamps': is_submitted_to_vamps,
        'filepaths': pd.filepaths,
        'parents': [a.id for a in pd.parents],
        'prep_templates': [p.id for p in pd.prep_templates],
        'ebi_run_accessions': ebi_run_accessions,
        'study': pd.study.id}


def artifact_delete_req(artifact_id, user_id):
    """Deletes the artifact

    Parameters
    ----------
    artifact_id : int
        Artifact being acted on
    user_id : str
        The user requesting the action

    Returns
    -------
    dict
        Status of action, in the form {'status': status, 'message': msg}
        status: status of the action, either success or error
        message: Human readable message for status
    """
    pd = Artifact(int(artifact_id))
    access_error = check_access(pd.study.id, user_id)
    if access_error:
        return access_error
    try:
        Artifact.delete(int(artifact_id))
    except QiitaDBArtifactDeletionError as e:
        return {'status': 'error',
                'message': str(e)}
    return {'status': 'success',
            'message': ''}


def artifact_status_put_req(artifact_id, user_id, visibility):
    """Set the status of the artifact given

    Parameters
    ----------
    artifact_id : int
        Artifact being acted on
    user_id : str
        The user requesting the action
    visibility : {'sandbox', 'awaiting_approval', 'private', 'public'}
        What to change the visibility to

    Returns
    -------
    dict
        Status of action, in the form {'status': status, 'message': msg}
        status: status of the action, either success or error
        message: Human readable message for status
    """
    if visibility not in get_visibilities():
        return {'status': 'error',
                'message': 'Unknown visiblity value: %s' % visibility}

    pd = Artifact(int(artifact_id))
    access_error = check_access(pd.study.id, user_id)
    if access_error:
        return access_error
    user = User(str(user_id))
    status = 'success'
    msg = 'Artifact visibility changed to %s' % visibility
    # Set the approval to private if needs approval and admin
    if visibility == 'private':
        if not qiita_config.require_approval:
            pd.visibility = 'private'
        # Set the approval to private if approval not required
        elif user.level == 'admin':
            pd.visibility = 'private'
        # Trying to set approval without admin privileges
        else:
            status = 'error'
            msg = 'User does not have permissions to approve change'
    else:
        pd.visibility = visibility

    return {'status': status,
            'message': msg}<|MERGE_RESOLUTION|>--- conflicted
+++ resolved
@@ -12,11 +12,9 @@
 from qiita_pet.handlers.api_proxy.util import check_access, check_fp
 from qiita_db.artifact import Artifact
 from qiita_db.user import User
-<<<<<<< HEAD
-from qiita_db.exceptions import (QiitaDBOperationNotPermittedError,
-                                 QiitaDBArtifactDeletionError)
+from qiita_db.exceptions import QiitaDBArtifactDeletionError
 from qiita_db.metadata_template.prep_template import PrepTemplate
-from qiita_db.util import get_mountpoint
+from qiita_db.util import get_mountpoint, get_visibilities
 
 
 @execute_as_transaction
@@ -85,12 +83,6 @@
     return {'status': 'success',
             'message': '',
             'types': Artifact.types()}
-=======
-from qiita_db.util import get_visibilities
-from qiita_db.exceptions import QiitaDBArtifactDeletionError
-from qiita_core.qiita_settings import qiita_config
-from qiita_pet.handlers.api_proxy.util import check_access
->>>>>>> 3b9290e0
 
 
 def artifact_graph_get_req(artifact_id, direction, user_id):
