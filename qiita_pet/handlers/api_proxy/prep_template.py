--- conflicted
+++ resolved
@@ -9,20 +9,12 @@
 import warnings
 
 from os import remove
-from os.path import exists, join
 from natsort import natsorted
 
-<<<<<<< HEAD
-# This is the only folder in qiita_pet that should import outside qiita_pet
-# The idea is that this proxies the call and response dicts we expect from the
-# Qiita API once we build it. This will be removed and replaced with API calls
-# when the API is complete.
 from qiita_core.util import execute_as_transaction
-=======
->>>>>>> 9a743712
-from qiita_pet.handlers.api_proxy.util import check_access
+from qiita_pet.handlers.api_proxy.util import check_access, check_fp
 from qiita_db.metadata_template.util import load_template_to_dataframe
-from qiita_db.util import convert_to_id, get_mountpoint
+from qiita_db.util import convert_to_id
 from qiita_db.study import Study
 from qiita_db.ontology import Ontology
 from qiita_db.metadata_template.prep_template import PrepTemplate
@@ -80,7 +72,9 @@
     if access_error:
         return access_error
     df = prep.to_dataframe()
-    return df.to_json(orient='index', force_ascii=False).read()
+    return {'status': 'success',
+            'message': '',
+            'template': df.to_dict(orient='index')}
 
 
 def prep_template_summary_get_req(prep_id, user_id):
@@ -95,11 +89,13 @@
 
     Returns
     -------
-    dict of list of tuples
+    dict of objects
         Dictionary object where the keys are the metadata categories
         and the values are list of tuples. Each tuple is an observed value in
         the category and the number of times its seen.
-        Format {num_samples: value,
+        Format {status: status,
+                message: message,
+                num_samples: value,
                 category: [(val1, count1), (val2, count2), ...], ...}
     """
     prep = PrepTemplate(int(prep_id))
@@ -118,7 +114,8 @@
         counts = df[column].value_counts()
         out['summary'][str(column)] = [(str(key), counts[key])
                                        for key in natsorted(counts.index)]
-
+    # Add expected messaging and status info
+    out.update({'status': 'success', 'message': ''})
     return out
 
 
@@ -149,23 +146,15 @@
     access_error = check_access(study_id, user_id)
     if access_error:
         return access_error
-<<<<<<< HEAD
-    msg = "Your prep template was added"
-    status = "success"
-
+    fp_rpt = check_fp(study_id, prep_template)
+    if isinstance(fp_rpt, dict):
+        # Unknown filepath, so return the error message
+        return fp_rpt
+
+    # Add new investigation type if needed
     investigation_type = _process_investigation_type(
         investigation_type, user_defined_investigation_type,
         new_investigation_type)
-
-    # Get the upload base directory
-    _, base_path = get_mountpoint("uploads")[0]
-    # Get the path to the prep template
-    fp_rpt = join(base_path, str(study_id), prep_template)
-    if not exists(fp_rpt):
-        # The file does not exist, fail nicely
-        return {'status': 'error',
-                'error': 'filepath does not exist',
-                'filepath': prep_template}
 
     msg = ''
     status = 'success'
@@ -219,7 +208,8 @@
     """
     # Get the uploads folder
     prep = PrepTemplate(int(prep_id))
-    access_error = check_access(prep.study_id, user_id)
+    study_id = prep.study_id
+    access_error = check_access(study_id, user_id)
     if access_error:
         return access_error
 
@@ -232,15 +222,10 @@
     msg = ''
     status = 'success'
     if prep_template:
-        _, base_fp = get_mountpoint("uploads")[0]
-        # Get the path of the prep template in the uploads folder
-        fp = join(base_fp, str(prep.study_id), prep_template)
-
-        if not exists(fp):
-            # The file does not exist, fail nicely
-            return {'status': 'error',
-                    'message': 'file does not exist',
-                    'file': prep_template}
+        fp = check_fp(study_id, prep_template)
+        if isinstance(fp, dict):
+            # Unknown filepath, so return the error message
+            return fp
         try:
             with warnings.catch_warnings(record=True) as warns:
                 pt = PrepTemplate(int(prep_id))
@@ -307,7 +292,10 @@
     access_error = check_access(prep.study_id, user_id)
     if access_error:
         return access_error
-    return prep.get_filepaths()
+    return {'status': 'success',
+            'message': '',
+            'filepaths': prep.get_filepaths()
+            }
 
 
 def prep_ontology_get_req():
@@ -326,8 +314,11 @@
     ena_terms.remove('Other')
     ena_terms + ['Other']
 
-    return {'ENA': ena_terms,
-            'User': sorted(ontology.user_defined_terms)}
+    return {'status': 'success',
+            'message': '',
+            'ENA': ena_terms,
+            'User': sorted(ontology.user_defined_terms)
+            }
 
 
 def prep_template_graph_get_req(prep_id, user_id):
@@ -367,27 +358,7 @@
     node_labels = [(n.id, 'Artifact Name for %d - %s' % (n.id,
                                                          n.artifact_type))
                    for n in G.nodes()]
-    return {'edge_list': [(n.id, m.id) for n, m in G.edges()],
-            'node_labels': node_labels}
-    return {'edge_list': G.edges(), 'node_labels': node_labels}
-=======
-    # Can only pass ids over API, so need to instantiate object
-    study = Study(int(study_id))
-    prep_info = {}
-    for dtype in study.data_types:
-        prep_info[dtype] = []
-        for prep in study.prep_templates(dtype):
-            start_artifact = prep.artifact
-            info = {
-                'name': 'PREP %d NAME' % prep.id,
-                'id': prep.id,
-                'status': prep.status,
-                'start_artifact': start_artifact.artifact_type,
-                'start_artifact_id': start_artifact.id,
-                'last_artifact': 'TODO new gui'
-            }
-            prep_info[dtype].append(info)
     return {'status': 'success',
             'message': '',
-            'info': prep_info}
->>>>>>> 9a743712
+            'edge_list': [(n.id, m.id) for n, m in G.edges()],
+            'node_labels': node_labels}