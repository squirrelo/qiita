from tornado.web import authenticated, HTTPError

from os.path import isdir, join, exists
from os import makedirs, listdir

from shutil import copyfileobj, rmtree

from .study_handlers import check_access
from .base_handlers import BaseHandler

from qiita_core.qiita_settings import qiita_config

from qiita_db.util import (get_files_from_uploads_folders,
                           get_mountpoint)
from qiita_db.study import Study
from qiita_db.user import User
from qiita_db.exceptions import QiitaDBUnknownIDError


class StudyUploadFileHandler(BaseHandler):
    @authenticated
    def display_template(self, study_id, msg):
        """Simple function to avoid duplication of code"""
        study = Study(study_id)
        check_access(User(self.current_user), study, no_public=True,
                     raise_error=True)

        # getting the ontologies
        self.render('upload.html', user=self.current_user,
                    study_title=study.title, study_info=study.info,
                    study_id=study_id,
                    extensions=','.join(qiita_config.valid_upload_extension),
                    max_upload_size=qiita_config.max_upload_size,
                    files=get_files_from_uploads_folders(str(study_id)))

    @authenticated
    def get(self, study_id):
<<<<<<< HEAD
        study_id = int(study_id)
        check_access(User(self.current_user), Study(study_id), no_public=True,
                     raise_error=True)
=======
        try:
            study = Study(int(study_id))
        except QiitaDBUnknownIDError:
            raise HTTPError(404, "Study %s does not exist" % study_id)
        check_access(User(self.current_user), study, no_public=True)
>>>>>>> 461ec539
        self.display_template(study_id, "")


class UploadFileHandler(BaseHandler):
    # """ main upload class
    # based on
    # https://github.com/23/resumable.js/blob/master/samples/Backend%20on%20PHP.md
    # """
    def validate_file_extension(self, filename):
        """simple method to avoid duplication of code

        This validation is server side in case they can go around the client
        side validation
        """
        if not filename.endswith(tuple(qiita_config.valid_upload_extension)):
            self.set_status(415)
            raise HTTPError(415, "User %s is trying to upload %d" %
                                 (self.current_user, filename))

    @authenticated
    def post(self):
        resumable_identifier = self.get_argument('resumableIdentifier')
        resumable_filename = self.get_argument('resumableFilename')
        resumable_chunk_number = int(self.get_argument('resumableChunkNumber'))
        resumable_total_chunks = int(self.get_argument('resumableTotalChunks'))
        study_id = self.get_argument('study_id')
        data = self.request.files['file'][0]['body']

        check_access(User(self.current_user), Study(int(study_id)),
                     no_public=True, raise_error=True)

        self.validate_file_extension(resumable_filename)

        _, base_fp = get_mountpoint("uploads")[0]
        fp = join(base_fp, study_id, resumable_identifier)
        # creating temporal folder for upload
        if not isdir(fp):
            makedirs(fp)
        dfp = join(fp, '%s.part.%d' % (resumable_filename,
                                       resumable_chunk_number))

        # writting the output file
        with open(dfp, 'wb') as f:
            f.write(bytes(data))

        # validating if all files have been uploaded
        num_files = len([n for n in listdir(fp)])
        if resumable_total_chunks == num_files:
            # creating final destination
            ffp = join(base_fp, study_id, resumable_filename)
            with open(ffp, 'wb') as f:
                for c in range(1, resumable_total_chunks+1):
                    chunk = join(fp, '%s.part.%d' % (resumable_filename, c))
                    copyfileobj(open(chunk, 'rb'), f)

                # deleting the tmp folder with contents and finish file
                rmtree(fp)
                self.set_status(200)

    @authenticated
    def get(self):
        """ this is the first point of entry into the upload service

        this should either set the status as 400 (error) so the file/chunk is
        sent via post or 200 (valid) to not send the file
        """
        study_id = self.get_argument('study_id')
        resumable_filename = self.get_argument('resumableFilename')
        resumable_chunk_number = self.get_argument('resumableChunkNumber')

        check_access(User(self.current_user), Study(study_id), no_public=True,
                     raise_error=True)

        self.validate_file_extension(resumable_filename)

        # temporaly filename or chunck
        _, fp = get_mountpoint("uploads")[0]
        tfp = join(fp, study_id,
                   resumable_filename + '.part.' + resumable_chunk_number)

        if exists(tfp):
            self.set_status(200)
        else:
            self.set_status(400)<|MERGE_RESOLUTION|>--- conflicted
+++ resolved
@@ -35,17 +35,12 @@
 
     @authenticated
     def get(self, study_id):
-<<<<<<< HEAD
-        study_id = int(study_id)
-        check_access(User(self.current_user), Study(study_id), no_public=True,
-                     raise_error=True)
-=======
         try:
             study = Study(int(study_id))
         except QiitaDBUnknownIDError:
             raise HTTPError(404, "Study %s does not exist" % study_id)
-        check_access(User(self.current_user), study, no_public=True)
->>>>>>> 461ec539
+        check_access(User(self.current_user), study, no_public=True,
+                     raise_error=True)
         self.display_template(study_id, "")
 
 
