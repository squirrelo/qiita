--- conflicted
+++ resolved
@@ -15,11 +15,7 @@
 from qiita_db.util import get_files_from_uploads_folders, get_data_types
 from qiita_db.study import StudyPerson
 from qiita_db.metadata_template import SampleTemplate
-<<<<<<< HEAD
-from qiita_pet.util import linkify, is_localhost, ebi_linkifier
-=======
 from qiita_pet.util import linkify, is_localhost, EBI_LINKIFIER
->>>>>>> b15c95de
 from .base_uimodule import BaseUIModule
 
 
@@ -70,11 +66,7 @@
         ebi_status = study.ebi_submission_status
         ebi_accession = study.ebi_study_accession
         if ebi_accession:
-<<<<<<< HEAD
-            ebi_accession = (ebi_linkifier.format(ebi_accession))
-=======
             ebi_accession = (EBI_LINKIFIER.format(ebi_accession))
->>>>>>> b15c95de
 
         return self.render_string(
             "study_description_templates/study_information_tab.html",
