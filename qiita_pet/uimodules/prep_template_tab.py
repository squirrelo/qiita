--- conflicted
+++ resolved
@@ -148,11 +148,7 @@
         other_studies_rd = sorted(viewitems(
             _get_accessible_raw_data(user)))
 
-<<<<<<< HEAD
-        # A prep template can be modified if its status is sanbdox
-=======
         # A prep template can be modified if its status is sandbox
->>>>>>> 1d864aaf
         is_editable = prep_template.status == 'sandbox'
 
         raw_data_id = prep_template.raw_data
