--- conflicted
+++ resolved
@@ -2,11 +2,7 @@
 import tornado.auth
 import tornado.escape
 import tornado.web
-<<<<<<< HEAD
-from tornado.options import define, options
-=======
 import tornado.websocket
->>>>>>> 3b9e153f
 from os.path import dirname, join
 from base64 import b64encode
 from uuid import uuid4
@@ -24,7 +20,7 @@
 from qiita_pet.handlers.study_handlers import (
     StudyEditHandler, PrivateStudiesHandler, PublicStudiesHandler,
     StudyDescriptionHandler, MetadataSummaryHandler, EBISubmitHandler,
-    CreateStudyAJAX, ShareStudyAJAX,  StudyApprovalList,
+    CreateStudyAJAX, ShareStudyAJAX, StudyApprovalList,
     PreprocessingSummaryHandler)
 from qiita_pet.handlers.websocket_handlers import MessageHandler
 from qiita_pet.handlers.logger_handlers import LogEntryViewerHandler
