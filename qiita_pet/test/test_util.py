--- conflicted
+++ resolved
@@ -1,11 +1,8 @@
 from unittest import TestCase, main
 
 from qiita_db.parameters import ProcessedSortmernaParams
-<<<<<<< HEAD
-from qiita_pet.util import clean_str, generate_param_str, is_localhost
-=======
-from qiita_pet.util import clean_str, generate_param_str, convert_text_html
->>>>>>> c4e944a5
+from qiita_pet.util import (clean_str, generate_param_str, is_localhost,
+                            convert_text_html)
 
 # -----------------------------------------------------------------------------
 # Copyright (c) 2014--, The Qiita Development Team.
@@ -32,7 +29,6 @@
                "<b>sortmerna_coverage:</b> 0.97")
         self.assertEqual(obs, exp)
 
-<<<<<<< HEAD
     def test_is_localhost(self):
         self.assertTrue(is_localhost('127.0.0.1'))
         self.assertTrue(is_localhost('localhost'))
@@ -40,7 +36,7 @@
 
         self.assertFalse(is_localhost('10.0.0.1'))
         self.assertFalse(is_localhost('10.0.0.1:21174'))
-=======
+
     def test_convert_text_html(self):
         test = ('<b>This is line</b>\nThis is another\n'
                 'This is a link: http://test.com')
@@ -48,7 +44,6 @@
                'This is a link: <a href="http://test.com">http://test.com</a>')
         obs = convert_text_html(test)
         self.assertEqual(obs, exp)
->>>>>>> c4e944a5
 
 
 if __name__ == "__main__":
